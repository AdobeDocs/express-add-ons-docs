---
name: Deployment
on:
  workflow_dispatch:
    inputs:
      env:
        description: "Deploy to (dev|prod|dev prod)"
        required: true
        default: "dev"
      clean:
        description: "Clean cache (yes|no)"
        required: true
        default: "no"
      excludeSubfolder:
        description: "Exclude a subfolder from deletion"
        required: false
        default: ""
      index-mode:
        description: 'Type of indexing. "index" to push to Algolia, "console" for dry run.'
        required: true
        default: "index"
        type: choice
        options:
          - console
          - index
jobs:
  set-state:
    runs-on: ubuntu-latest
    outputs:
      deploy_prod: ${{ contains(github.event.inputs.env, 'prod') }}
      deploy_dev: ${{ contains(github.event.inputs.env, 'dev') }}
      clean_cache: ${{ contains(github.event.inputs.clean, 'yes') }}
      path_prefix: ${{ steps.get_path_prefix.outputs.path_prefix }}
      branch_short_ref: ${{ steps.get_branch.outputs.branch }}
      exclude_subfolder: ${{ github.event.inputs.excludeSubfolder }}
    steps:
      - name: Checkout
        uses: actions/checkout@v3

      - name: Get pathPrefix
        uses: actions/github-script@v6
        id: get_path_prefix
        with:
          script: |
            const script = require('./.github/scripts/get-path-prefix.js');
            script({ core });
          result-encoding: string
      - name: Get branch name
        shell: bash
        run: echo "branch=${GITHUB_REF#refs/heads/}" >> "$GITHUB_OUTPUT"
        id: get_branch

  echo-state:
    needs: [set-state]
    runs-on: ubuntu-latest
    steps:
      - run: echo "Deploy to dev - ${{ needs.set-state.outputs.deploy_dev }}"
      - run: echo "Deploy to prod - ${{ needs.set-state.outputs.deploy_prod }}"
      - run: echo "Clean cache - ${{ needs.set-state.outputs.clean_cache }}"
      - run: echo "Repository org - ${{ github.event.repository.owner.login }}"
      - run: echo "Repository name - ${{ github.event.repository.name }}"
      - run: echo "Repository branch - ${{ needs.set-state.outputs.branch_short_ref }}"
      - run: echo "Path prefix - ${{ needs.set-state.outputs.path_prefix }}"
      - run: echo "Exclude subfolder - ${{ needs.set-state.outputs.exclude_subfolder }}"


  build-dev:
    defaults:
      run:
        shell: bash
    needs: [set-state]
    runs-on: ubuntu-latest
    steps:
      - name: Checkout
        uses: actions/checkout@v3

      - name: Setup Node v16 for Yarn v3
        uses: actions/setup-node@v3
        with:
          node-version: "16.15.0" # Current LTS version

      - name: Enable Corepack for Yarn v3
        run: corepack enable

      - name: Install Yarn v3
        uses: borales/actions-yarn@v3
        with:
          cmd: set version stable

      - name: Install Dependencies
        uses: borales/actions-yarn@v3
        env:
          YARN_ENABLE_IMMUTABLE_INSTALLS: false
        with:
          cmd: install
<<<<<<< HEAD
      - name: Build navigation file
=======

      - name: Gatsby Cache
        uses: actions/cache@v3
        with:
          path: |
            public
            .cache
          key: ${{ needs.set-state.outputs.branch_short_ref }}-gatsby-cache-${{ github.run_id }}
          restore-keys: |
            ${{ needs.set-state.outputs.branch_short_ref }}-gatsby-cache-

      - name: Clean Cache
        if: needs.set-state.outputs.clean_cache == 'true'
>>>>>>> 365a8f04
        uses: borales/actions-yarn@v3
        with:
          cmd: buildNavigation
      - name: Publish markdown files in ./src/pages
        run: |
            bash .github/scripts/publish-mds.sh "./src/pages" "${{ needs.set-state.outputs.path_prefix }}"

        
      # - name: Gatsby Cache
      #   uses: actions/cache@v2
      #   with:
      #     path: |
      #       public
      #       .cache
      #     key: ${{ needs.set-state.outputs.branch_short_ref }}-gatsby-cache-${{ github.run_id }}
      #     restore-keys: |
      #       ${{ needs.set-state.outputs.branch_short_ref }}-gatsby-cache-

      # - name: Clean Cache
      #   if: needs.set-state.outputs.clean_cache == 'true'
      #   uses: borales/actions-yarn@v3
      #   with:
      #     cmd: clean

      # - name: Build site
      #   uses: borales/actions-yarn@v3
      #   with:
      #     cmd: build
      #   env:
      #     PREFIX_PATHS: true # equivalent to --prefix-paths flag for 'gatsby build'
      #     PATH_PREFIX: ${{ needs.set-state.outputs.path_prefix }}
      #     GATSBY_ADOBE_LAUNCH_SRC: ${{ secrets.AIO_ADOBE_LAUNCH_DEV_SRC }}
      #     GATSBY_ADDITIONAL_ADOBE_ANALYTICS_ACCOUNTS: ${{ secrets.AIO_REPORT_SUITE_DEV}}
      #     GATSBY_ADOBE_ANALYTICS_ENV: "dev"
      #     REPO_GITHUB_TOKEN: ${{ secrets.GITHUB_TOKEN }}
      #     REPO_OWNER: ${{ github.event.repository.owner.login }}
      #     REPO_NAME: ${{ github.event.repository.name }}
      #     REPO_BRANCH: ${{ needs.set-state.outputs.branch_short_ref }}
      #     GOOGLE_OAUTH_CLIENT_ID: ${{ secrets.GOOGLE_OAUTH_CLIENT_ID }}
      #     GOOGLE_OAUTH_CLIENT_SECRET: ${{ secrets.GOOGLE_OAUTH_CLIENT_SECRET }}
      #     GOOGLE_DOCS_TOKEN: ${{ secrets.GOOGLE_DOCS_TOKEN }}
      #     GOOGLE_DOCS_FOLDER_ID: ${{ secrets.GOOGLE_DOCS_FOLDER_ID }}
      #     GATSBY_IMS_SRC: ${{ secrets.AIO_IMS_DEV_SRC }}
      #     GATSBY_IMS_CONFIG: ${{ secrets.AIO_IMS_DEV_CONFIG }}
      #     GATSBY_ALGOLIA_APPLICATION_ID: ${{ secrets.AIO_ALGOLIA_APPLICATION_ID }}
      #     GATSBY_ALGOLIA_SEARCH_API_KEY: ${{ secrets.AIO_ALGOLIA_SEARCH_API_KEY }}
      #     GATSBY_ALGOLIA_APP_ID: ${{ secrets.AIO_ALGOLIA_APP_ID }}
      #     GATSBY_ALGOLIA_API_KEY: ${{ secrets.AIO_ALGOLIA_API_KEY }}
      #     GATSBY_ALGOLIA_INDEX_ALL_SRC: ${{ secrets.AIO_ALGOLIA_INDEX_ALL_SRC }}
      #     GATSBY_ALGOLIA_SEARCH_INDEX: ${{ secrets.AIO_ALGOLIA_SEARCH_INDEX }}
      #     GATSBY_ALGOLIA_INDEX_ENV_PREFIX: ${{ secrets.AIO_ALGOLIA_INDEX_ENV_PREFIX }}
      #     GATSBY_FEDS_PRIVACY_ID: ${{ secrets.AIO_FEDS_PRIVACY_ID }}
      #     GATSBY_SITE_DOMAIN_URL: https://developer-stage.adobe.com

      # - name: Deploy
      #   uses: AdobeDocs/static-website-deploy@master
      #   with:
      #     enabled-static-website: "true"
      #     source: "public"
      #     target: ${{ needs.set-state.outputs.path_prefix }}
      #     connection-string: ${{ secrets.AIO_AZURE_DEV_CONNECTION_STRING }}
      #     remove-existing-files: "true"
      #     exclude-subfolder: ${{ needs.set-state.outputs.exclude_subfolder }}
      # - name: Purge Fastly Cache
      #   uses: AdobeDocs/gatsby-fastly-purge-action@master
      #   with:
      #     fastly-token: ${{ secrets.AIO_FASTLY_TOKEN }}
      #     fastly-url: "${{ secrets.AIO_FASTLY_DEV_URL}}${{ needs.set-state.outputs.path_prefix }}"

  # publish-dev:
  #   needs: [set-state, build-dev]
  #   runs-on: ubuntu-latest
  #   defaults:
  #     run:
  #       shell: bash
  #   if: needs.set-state.outputs.deploy_dev == 'true'
  #   steps:
  #     - name: Checkout
  #       uses: actions/checkout@v3
  #     - name: Publish markdown files in ./src/pages
  #       run: |
  #           bash .github/scripts/publish-mds.sh "./src/pages" "${{ needs.set-state.outputs.path_prefix }}"


  publish-production:
    needs: [set-state]
    runs-on: ubuntu-latest
    defaults:
      run:
        shell: bash
    if: needs.set-state.outputs.deploy_prod == 'true'
    steps:
      - name: Checkout
        uses: actions/checkout@v3
      - name: Publish markdown files in ./src/pages
        run: |
            bash .github/scripts/publish-mds.sh "./src/pages" "${{ needs.set-state.outputs.path_prefix }}"

  pre-build-production:
    needs: [set-state]
    runs-on: ubuntu-latest
    if: needs.set-state.outputs.deploy_prod == 'true'
    steps:
      - name: check prod azure connection string
        if: env.AIO_AZURE_PROD_CONNECTION_STRING == null
        run: |
          echo "::error::Please set the Azure Blob Storage connection string as AIO_AZURE_PROD_CONNECTION_STRING in Github Secrets"
          exit 1
        env:
          AIO_AZURE_PROD_CONNECTION_STRING: ${{ secrets.AIO_AZURE_PROD_CONNECTION_STRING }}

  build-production:
    defaults:
      run:
        shell: bash
    needs: [set-state, pre-build-production]
    runs-on: ubuntu-latest
    steps:
      - name: Checkout
        uses: actions/checkout@v3

      - name: Setup Node v16 for Yarn v3
        uses: actions/setup-node@v3
        with:
          node-version: "16.15.0" # Current LTS version

      - name: Enable Corepack for Yarn v3
        run: corepack enable

      - name: Install Yarn v3
        uses: borales/actions-yarn@v3
        with:
          cmd: set version stable

      - name: Install Dependencies
        uses: borales/actions-yarn@v3
        env:
          YARN_ENABLE_IMMUTABLE_INSTALLS: false
        with:
          cmd: install

      - name: Gatsby Cache
        uses: actions/cache@v3
        with:
          path: |
            public
            .cache
          key: ${{ needs.set-state.outputs.branch_short_ref }}-gatsby-cache-${{ github.run_id }}
          restore-keys: |
            ${{ needs.set-state.outputs.branch_short_ref }}-gatsby-cache-

      - name: Clean Cache
        if: needs.set-state.outputs.clean_cache == 'true'
        uses: borales/actions-yarn@v3
        with:
          cmd: clean

      - name: Build site
        uses: borales/actions-yarn@v3
        with:
          cmd: build
        env:
          PREFIX_PATHS: true # equivalent to --prefix-paths flag for 'gatsby build'
          PATH_PREFIX: ${{ needs.set-state.outputs.path_prefix }}
          GATSBY_ADOBE_LAUNCH_SRC: ${{ secrets.AIO_ADOBE_LAUNCH_PROD_SRC }}
          GATSBY_ADDITIONAL_ADOBE_ANALYTICS_ACCOUNTS: ${{ secrets.AIO_REPORT_SUITE_PROD }}
          GATSBY_ADOBE_ANALYTICS_ENV: "production"
          REPO_GITHUB_TOKEN: ${{ secrets.GITHUB_TOKEN }}
          REPO_OWNER: ${{ github.event.repository.owner.login }}
          REPO_NAME: ${{ github.event.repository.name }}
          REPO_BRANCH: ${{ needs.set-state.outputs.branch_short_ref }}
          GOOGLE_OAUTH_CLIENT_ID: ${{ secrets.GOOGLE_OAUTH_CLIENT_ID }}
          GOOGLE_OAUTH_CLIENT_SECRET: ${{ secrets.GOOGLE_OAUTH_CLIENT_SECRET }}
          GOOGLE_DOCS_TOKEN: ${{ secrets.GOOGLE_DOCS_TOKEN }}
          GOOGLE_DOCS_FOLDER_ID: ${{ secrets.GOOGLE_DOCS_FOLDER_ID }}
          GATSBY_IMS_SRC: ${{ secrets.AIO_IMS_PROD_SRC }}
          GATSBY_IMS_CONFIG: ${{ secrets.AIO_IMS_PROD_CONFIG }}
          GATSBY_ALGOLIA_APPLICATION_ID: ${{ secrets.AIO_ALGOLIA_APPLICATION_ID }}
          GATSBY_ALGOLIA_SEARCH_API_KEY: ${{ secrets.AIO_ALGOLIA_SEARCH_API_KEY }}
          GATSBY_ALGOLIA_APP_ID: ${{ secrets.AIO_ALGOLIA_APP_ID }}
          GATSBY_ALGOLIA_API_KEY: ${{ secrets.AIO_ALGOLIA_API_KEY }}
          ALGOLIA_WRITE_API_KEY: ${{ secrets.AIO_ALGOLIA_WRITE_API_KEY }}
          ALGOLIA_INDEXATION_MODE: ${{ github.event.inputs.index-mode || 'index' }}
          GATSBY_ALGOLIA_INDEX_NAME: ${{ secrets.ALGOLIA_INDEX_NAME || github.event.repository.name }}
          GATSBY_ALGOLIA_INDEX_ALL_SRC: ${{ secrets.AIO_ALGOLIA_INDEX_ALL_SRC }}
          GATSBY_ALGOLIA_SEARCH_INDEX: ${{ secrets.AIO_ALGOLIA_SEARCH_INDEX }}
          GATSBY_ALGOLIA_INDEX_ENV_PREFIX: ${{ secrets.AIO_ALGOLIA_INDEX_ENV_PREFIX }}
          GATSBY_FEDS_PRIVACY_ID: ${{ secrets.AIO_FEDS_PRIVACY_ID }}
          GATSBY_SITE_DOMAIN_URL: https://developer.adobe.com
      - name: Deploy
        uses: AdobeDocs/static-website-deploy@master
        with:
          enabled-static-website: "true"
          source: "public"
          target: ${{ needs.set-state.outputs.path_prefix }}
          connection-string: ${{ secrets.AIO_AZURE_PROD_CONNECTION_STRING }}
          remove-existing-files: "true"
          exclude-subfolder: ${{ needs.set-state.outputs.exclude_subfolder }}
      - name: Purge Fastly Cache
        uses: AdobeDocs/gatsby-fastly-purge-action@master
        with:
          fastly-token: ${{ secrets.AIO_FASTLY_TOKEN }}
          fastly-url: "${{ secrets.AIO_FASTLY_PROD_URL }}${{ needs.set-state.outputs.path_prefix }}"<|MERGE_RESOLUTION|>--- conflicted
+++ resolved
@@ -93,23 +93,7 @@
           YARN_ENABLE_IMMUTABLE_INSTALLS: false
         with:
           cmd: install
-<<<<<<< HEAD
       - name: Build navigation file
-=======
-
-      - name: Gatsby Cache
-        uses: actions/cache@v3
-        with:
-          path: |
-            public
-            .cache
-          key: ${{ needs.set-state.outputs.branch_short_ref }}-gatsby-cache-${{ github.run_id }}
-          restore-keys: |
-            ${{ needs.set-state.outputs.branch_short_ref }}-gatsby-cache-
-
-      - name: Clean Cache
-        if: needs.set-state.outputs.clean_cache == 'true'
->>>>>>> 365a8f04
         uses: borales/actions-yarn@v3
         with:
           cmd: buildNavigation
