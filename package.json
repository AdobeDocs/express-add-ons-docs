{
  "private": true,
  "name": "dev-site-documentation-template",
  "version": "1.0.0",
  "license": "Apache-2.0",
  "repository": {
    "type": "git",
    "url": "https://github.com/AdobeDocs/dev-site-documentation-template"
  },
  "author": {
    "name": "Stephan Ringel",
    "url": "https://github.com/icaraps"
  },
  "dependencies": {
    "@adobe/gatsby-theme-aio": "^4.15.1",
    "dotenv": "17.2.2",
    "fs-extra": "11.3.2",
    "gatsby": "4.22.0",
    "jszip": "3.10.1",
    "react": "^17.0.2",
    "react-dom": "^17.0.2"
  },
  "resolutions": {
    "sharp": "0.33.0",
    "gatsby-sharp": "1.12.0"
  },
  "scripts": {
<<<<<<< HEAD
    "dev": "node ./dev.mjs",
    "buildNavigation": "npx --yes github:AdobeDocs/adp-devsite-utils buildNavigation -v",
    "buildRedirections": "npx --yes github:AdobeDocs/adp-devsite-utils buildRedirections -v",
    "renameFiles": "npx --yes github:AdobeDocs/adp-devsite-utils renameFiles -v",
    "normalizeLinks": "npx --yes github:AdobeDocs/adp-devsite-utils normalizeLinks -v",
    "buildSiteWideBanner": "npx --yes github:AdobeDocs/adp-devsite-utils buildSiteWideBanner -v",
    "lint": "npx --yes github:AdobeDocs/adp-devsite-utils runLint -v"
=======
    "start": "gatsby build && gatsby serve",
    "start:prefix": "gatsby build --prefix-paths && gatsby serve --prefix-paths",
    "dev": "gatsby develop",
    "dev:https": "gatsby develop --https --host localhost.corp.adobe.com --port 9000",
    "build": "gatsby build",
    "build:deploy": "gatsby build && yarn run upload:samples",
    "serve": "gatsby serve",
    "clean": "gatsby clean",
    "test:links": "remark src/pages --quiet --frail",
    "test:lint": "./node_modules/.bin/markdownlint --config .github/linters/.markdownlint.yml src",
    "fix:lint": "./node_modules/.bin/markdownlint --config .github/linters/.markdownlint.yml src --fix",
    "lint": "docker run --rm -e RUN_LOCAL=true --env-file '.github/super-linter.env' -v \"$PWD\":/tmp/lint github/super-linter:slim-v4.10.1",
    "upload:samples": "node upload-playground-samples.mjs"
>>>>>>> d1534b74
  },
  "remarkConfig": {
    "plugins": [
      "remark-validate-links"
    ]
  },
  "packageManager": "yarn@3.2.1",
  "devDependencies": {
    "markdownlint": "^0.35.0",
    "markdownlint-cli": "^0.41.0",
    "remark-cli": "^11.0.0",
    "remark-validate-links": "^12.1.0"
  }
}<|MERGE_RESOLUTION|>--- conflicted
+++ resolved
@@ -25,7 +25,6 @@
     "gatsby-sharp": "1.12.0"
   },
   "scripts": {
-<<<<<<< HEAD
     "dev": "node ./dev.mjs",
     "buildNavigation": "npx --yes github:AdobeDocs/adp-devsite-utils buildNavigation -v",
     "buildRedirections": "npx --yes github:AdobeDocs/adp-devsite-utils buildRedirections -v",
@@ -33,21 +32,6 @@
     "normalizeLinks": "npx --yes github:AdobeDocs/adp-devsite-utils normalizeLinks -v",
     "buildSiteWideBanner": "npx --yes github:AdobeDocs/adp-devsite-utils buildSiteWideBanner -v",
     "lint": "npx --yes github:AdobeDocs/adp-devsite-utils runLint -v"
-=======
-    "start": "gatsby build && gatsby serve",
-    "start:prefix": "gatsby build --prefix-paths && gatsby serve --prefix-paths",
-    "dev": "gatsby develop",
-    "dev:https": "gatsby develop --https --host localhost.corp.adobe.com --port 9000",
-    "build": "gatsby build",
-    "build:deploy": "gatsby build && yarn run upload:samples",
-    "serve": "gatsby serve",
-    "clean": "gatsby clean",
-    "test:links": "remark src/pages --quiet --frail",
-    "test:lint": "./node_modules/.bin/markdownlint --config .github/linters/.markdownlint.yml src",
-    "fix:lint": "./node_modules/.bin/markdownlint --config .github/linters/.markdownlint.yml src --fix",
-    "lint": "docker run --rm -e RUN_LOCAL=true --env-file '.github/super-linter.env' -v \"$PWD\":/tmp/lint github/super-linter:slim-v4.10.1",
-    "upload:samples": "node upload-playground-samples.mjs"
->>>>>>> d1534b74
   },
   "remarkConfig": {
     "plugins": [
