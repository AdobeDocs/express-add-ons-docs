---
keywords:
  - Adobe Express
  - Express add-on SDK
  - Express Editor
  - Adobe Express
  - Add-on SDK
  - SDK
  - JavaScript
  - Extend
  - Extensibility
  - API
  - Add-on Manifest
title: Guides
description: A list of the code samples available for build add-ons for Adobe Express.
contributors:
  - https://github.com/hollyschinsky
---

# Code Samples

Find inspiration and great reference examples by checking out our [code samples](https://github.com/AdobeDocs/express-add-on-samples) repo. A description of each sample and which features and technologies they use is available here for reference.

<InlineAlert slots="text" variant="info"/>

In addition to these code samples, you should also be sure to check out the [Templates section](guides/getting_started/dev_tooling.md#templates) in the **Development Tools** page for the options available for creating a starter project based on your favorite development stack.

## Using the samples

- Clone [the repo](https://github.com/AdobeDocs/express-add-on-samples) (or download the zip).
- `cd` into the folder of a sample you want to try.
- Run `npm install` to install the dependencies.
- Run `npm run build` to build the source.
- Run `npm run start` to start to start the server with your bundled sample
- Navigate to Adobe Express and load and use the locally running sample add-on with the add-on panel developer tools just as you would with your own.

**NOTE:** Before you run any samples, you must have previously run the `npx @adobe/create-ccweb-add-on` command to create your own add-on at least once to ensure the package is available and ready to use.

## [get-started](https://github.com/AdobeDocs/express-add-on-samples/tree/main/samples/get-started)

Demonstrates how to get started with add-on development with a simple app that greets a user after a name is entered.

**Technologies Used:**

- HTML
- JavaScript
- CSS

**Note:** No specific add-on SDK features are used in this sample, it is meant to run a simple JavaScript app that can be loaded and run in the add-ons panel.

## [import-images-from-local](https://github.com/AdobeDocs/express-add-on-samples/tree/main/samples/import-images-from-local)

Demonstrates how to use the add-on SDK's Import and Drag and Drop APIs to add images over click and drag and drop to a document.

**Technologies Used:**

- JavaScript
- CSS

**Features Leveraged:**

- [Import Content](./references/addonsdk/app-document.md) to add the image to the document when the gif is clicked.
- [Drag and Drop](./references/addonsdk/addonsdk-app.md#enabledragtodocument) to support dragging and dropping images to the document.

## [import-images-using-oauth](https://github.com/AdobeDocs/express-add-on-samples/tree/main/samples/import-images-using-oauth)

Demonstrates how to use the add-on SDK's OAuth API to allow its users to connect their Dropbox account (in addition to leveraging some others listed below).

**Technologies Used:**

- React
- React Spectrum
- CSS
- Webpack

**Features Leveraged:**

- [OAuth API's](./references/addonsdk/app-oauth.md) to authorize the user with the Dropbox service.
- [Import Content](./references/addonsdk/app-document.md) to add images from the add-on to the document.
- [Drag and Drop](./references/addonsdk/addonsdk-app.md#enabledragtodocument) to support dragging and dropping images to the document.
- [Client Storage](./references/addonsdk/instance-clientStorage.md) to store the access_token in the IndexedDB store of the browser and reusing the same for the requests made to the Dropbox APIs.

## [use-client-storage](https://github.com/AdobeDocs/express-add-on-samples/tree/main/samples/use-client-storage)

Demonstrates how to use the Client Storage API to persist user generated data through a todo list.

**Technologies Used:**

- TypeScript
- CSS
- Webpack

**Features Leveraged:**

- [Client Storage](./references/addonsdk/instance-clientStorage.md) to persist the todo items.

## [export-sample](https://github.com/AdobeDocs/express-add-on-samples/tree/main/samples/export-sample)

Demonstrates how to use the add-on SDK's to export renditions of content in various formats including jpeg, png, pdf and mp4.

**Technologies Used:**

- JavaScript
- Spectrum Web Components
- Webpack

**Features Leveraged:**

- [Export Content](./references/addonsdk/app-document.md) to generate renditions.
- [Import Content](./references/addonsdk/app-document.md) to add the image to the document when the gif is clicked.

## [dialog-add-on](https://github.com/AdobeDocs/express-add-on-samples/tree/main/samples/dialog-add-on)

Demonstrates how to use the Modal Dialog APIs to pop-up variations of modals from your add-ons.

**Technologies Used:**

- React
- React Spectrum
- Webpack

**Features Leveraged:**

- [Modal Dialogs](./references/addonsdk/addonsdk-app.md#showmodaldialog) to pop-up a variation of a modal reflecting the selections made from the add-ons panel UI.

## [licensed-addon](https://github.com/AdobeDocs/express-add-on-samples/tree/main/samples/licensed-addon)

Demonstrates how to utilize the hash of the user ID to integrate an add-on with licensing and payment services and monetize effectively.

**Technologies Used:**

- React
- React Spectrum
- Webpack

**Features Leveraged:**

- [Current User API](./references/addonsdk/app-currentUser.md) to validate the current userid's.
- [Modal Dialogs](./references/addonsdk/addonsdk-app.md#showmodaldialog) to pop-up a modal.

## [audio-recording-addon](https://github.com/AdobeDocs/express-add-on-samples/tree/main/samples/audio-recording-add-on)

Demonstrates how to record audio using the browser's media recorder API, converting the raw Blob into a `WAV` Blob and using the document's `addAudio()` API.

**Technologies Used:**

- JavaScript

**Features Leveraged:**

- Record audio using the Browser's API, transforming a raw Blob into a WAV Blob using an HPC codec.
- [Add audio](./references/addonsdk/app-document.md#addaudio) to the current document's page.

## [pix](https://github.com/AdobeDocs/express-add-on-samples/tree/main/contributed/pix)

A react-based add-on that illustrates a very simple 16x16 pixel editor add-on. Users can drag the resulting pixel art on to the canvas, but they can also import the current page as pixel art (downsampled to 16x16).

**Technologies Used:**

- HTML Canvas
- React
- Spectrum Web Components
- Webpack

**Features Leveraged:**

- [Drag and Drop](./references/addonsdk/addonsdk-app.md#enabledragtodocument) to add the dragged image to the document.
- [Export Content](./references/addonsdk/app-document.md) to generate renditions.
- [Client Storage](./references/addonsdk/instance-clientStorage.md) to store the pixel art creations.

## [swc](https://github.com/AdobeDocs/express-add-on-samples/tree/main/contributed/swc)

Simple sample which illustrates how to use **Spectrum Web Components** without React or any other framework.

**Technologies Used:**

- HTML
- CSS
- JavaScript
- Spectrum Web Components
- Webpack

**Features Leveraged:**

- [Application UI Theme](./references/addonsdk/app-ui.md) to set the theme (only once the SDK is loaded to prevent any flash of unstyled content) and to listen and respond to theme changes.

## [swc-react-theme-sampler](https://github.com/AdobeDocs/express-add-on-samples/tree/main/contributed/swc-react-theme-sampler)

Demonstrates the use of the [SWC-React](https://opensource.adobe.com/spectrum-web-components/using-swc-react/) library, a set of React wrapper components for Spectrum Web Components (SWC), as well as illustrates some of the different [Spectrum theme](https://opensource.adobe.com/spectrum-web-components/tools/theme/) component properties provided with Spectrum (ie: main *Express* theme, *scale* and *color*) and how they affect the UI.

**Technologies Used:**

- React
- SWC-React
- Webpack

**Features Leveraged:**

- [Application UI Theme](./references/addonsdk/app-ui.md) to set the theme and to listen and respond to theme changes.

<<<<<<< HEAD
=======
## [vue-starter](https://github.com/AdobeDocs/express-add-on-samples/tree/main/contributed/vue-starter)

Simple sample which illustrates how to use **Spectrum Web Components** without React or any other framework.

**Technologies Used:** <br/>

- Vue.js
- HTML
- JavaScript
- Webpack
- CSS

**Features Leveraged:**<br/>

- [Add-on SDK Ready](./references/addonsdk/addonsdk.md) method is checked to ensure the SDK is loaded before enabling the button in the UI (similar to the templates generated with our CLI, but based on Vue.js).

<!-- # Marketplace Add-on Samples
The following samples were built to show how to use specific some popular 3rd party services. -->

<!-- ## [Dropbox](https://github.com/AdobeDocs/express-add-on-samples/tree/main/marketplace/dropbox)
Allows users to connect to their Dropbox account. Once connected, they can fetch their images and videos from their account and add them to their Express pages.

**Technologies Used:** <br/>

- React
- React Spectrum
- Webpack

**Features Leveraged:**<br/>

- [OAuth API's](./references/addonsdk/app-oauth.md) to authorize the user with the Dropbox service.
- [Drag and Drop](./references/addonsdk/addonsdk-app.md#enabledragtodocument) to support dragging and dropping images to the document.
- [Import Content](./references/addonsdk/app-document.md) to add the image to the document when the gif is clicked. -->

>>>>>>> 04cf724b
## [Giphy](https://github.com/AdobeDocs/express-add-on-samples/tree/main/marketplace/giphy)

Allows users to search for popular gifs and add them to the document.

**Technologies Used:**

- JavaScript
- Spectrum Web Components

**Features Leveraged:**

- [Drag and Drop](./references/addonsdk/addonsdk-app.md#enabledragtodocument) to support dragging and dropping images to the document.
- [Import Content](./references/addonsdk/app-document.md) to add the image to the document when the gif is clicked.

## [QR Code](https://github.com/AdobeDocs/express-add-on-samples/tree/main/marketplace/qrcode)

Allows users to create a QR code based on a URL and add it to their document.

**Technologies Used:**

- JavaScript
- Spectrum Web Components

**Features Leveraged:**

- [Import Content](./references/addonsdk/app-document.md) to add the QR Code image to the document when it's clicked.
- [Drag and Drop](./references/addonsdk/addonsdk-app.md#enabledragtodocument) to support dragging and dropping QR Codes to the document.

## [gradients](https://github.com/AdobeDocs/express-add-on-samples/tree/main/marketplace/gradients)

Allows users to create two-color gradients of various shapes and direction, and add them to their Adobe Express project.

**Technologies Used:**

- Lit Web Components
- Spectrum Web Components
- 2D Canvas
- TypeScript

**Features Leveraged:**

- [Create Bitmap Image](./references/document-sandbox/document-apis/classes/Editor.md#createimagecontainer) in the document from bitmap data generated in the add-on iframe UI.

## Document Sandbox Code Samples

The following [code samples](https://github.com/AdobeDocs/express-add-on-samples/tree/main/document-sandbox-samples) have been provided to help you get started using the [Document Sandbox and Adobe Express Document APIs](./references/document-sandbox/index.md).

## [express-grids-addon](https://github.com/AdobeDocs/express-add-on-samples/tree/main/document-sandbox-samples/express-grids-addon)

The sample add-on that the [Grid System tutorial](./guides/tutorials/grids-addon.md) is based upon. Demonstrates how to use the [Document APIs](./references/document-sandbox/index.md) to create and manipulate shapes, context permanence, color pickers, and Spectrum Web Components usage.

## [express-stats-addon](https://github.com/AdobeDocs/express-add-on-samples/tree/main/document-sandbox-samples/express-stats-addon)

The sample add-on that the [Document Statistics tutorial](./guides/tutorials/stats-addon.md) is based upon. It demonstrates how to use the [Communication APIs](./references/document-sandbox/communication/index.md) to invoke Document Sandbox method from the iframe UI and vice-versa, touching on asynchronous communication and context permanence. The add-on can build a list of statistics for the document, e.g., the number of class instances (shapes, text, images, and so on).

## [express-dimensions-addon](https://github.com/AdobeDocs/express-add-on-samples/tree/main/document-sandbox-samples/express-dimensions-addon)

The sample add-on that the [Document APIs Concepts](./references/document-sandbox/document-apis/concepts/index.md) article is based upon. It's used to discuss the Adobe Express Document Object Model, its Classes, Interface, and Constants. The add-on draws Dimensions (arrows measuring the width and height) around the selected shape.

## [communication-iframe-documentSandbox](https://github.com/AdobeDocs/express-add-on-samples/tree/main/document-sandbox-samples/communication-iframe-documentSandbox)

Demonstrates using the Communication APIs to expose and proxy APIs bidirectionally between the iframe and document sandbox code environments via [`runtime.apiProxy()`](/references/addonsdk/instance-runtime.md#apiproxy) and [`runtime.exposeApi()`](/references/addonsdk/instance-runtime.md#exposeapi).

## [editor-apis](https://github.com/AdobeDocs/express-add-on-samples/tree/main/document-sandbox-samples/editor-apis)

Demonstrates how to use the [Document APIs](./references/document-sandbox/document-apis/) to create various shapes and text, and add them to the document.

## [image-and-page](https://github.com/AdobeDocs/express-add-on-samples/tree/main/document-sandbox-samples/image-and-page)

A more comprehensive example of using the [Document APIs](./references/document-sandbox/document-apis/) to add a page, images, and shapes, and clear the artboard.

## [express-addon-document-api-template](https://github.com/AdobeDocs/express-add-on-samples/tree/main/document-sandbox-samples/express-addon-document-api-template)

A barebone JavaScript template that implements the Document APIs.<|MERGE_RESOLUTION|>--- conflicted
+++ resolved
@@ -198,8 +198,6 @@
 
 - [Application UI Theme](./references/addonsdk/app-ui.md) to set the theme and to listen and respond to theme changes.
 
-<<<<<<< HEAD
-=======
 ## [vue-starter](https://github.com/AdobeDocs/express-add-on-samples/tree/main/contributed/vue-starter)
 
 Simple sample which illustrates how to use **Spectrum Web Components** without React or any other framework.
@@ -234,7 +232,6 @@
 - [Drag and Drop](./references/addonsdk/addonsdk-app.md#enabledragtodocument) to support dragging and dropping images to the document.
 - [Import Content](./references/addonsdk/app-document.md) to add the image to the document when the gif is clicked. -->
 
->>>>>>> 04cf724b
 ## [Giphy](https://github.com/AdobeDocs/express-add-on-samples/tree/main/marketplace/giphy)
 
 Allows users to search for popular gifs and add them to the document.
