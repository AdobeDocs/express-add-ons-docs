--- conflicted
+++ resolved
@@ -86,8 +86,4 @@
 
 <InlineAlert slots="text" variant="warning"/>
 
-<<<<<<< HEAD
-Using the CDN URL references are provided to show you a quick way to get started checking out Spectrum Web Components, but you will notice it will make your UI laggy, so you would never want to use this approach in your final add-on projects for performance reasons. In the following lessons you will learn how to configure your projects to use only the modules and components your UI needs to ensure the best performance of your add-ons.
-=======
 CDN URL references are used to show you a quick way to get started with Spectrum Web Components. However, you will notice the UI is laggy, so you wouldn't want to use this for your final add-on projects for performance reasons. In the following lessons, you will learn how to configure your projects to use only the modules and components your UI needs to ensure the best performance for your add-ons.
->>>>>>> 8d504ba6
