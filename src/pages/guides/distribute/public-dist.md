--- conflicted
+++ resolved
@@ -211,8 +211,6 @@
 - Upload a 250x250 logo.
 - Add your trader details: In accordance with the European Union Digital Services Act trader requirements, developers who wish to distribute their listings in the EU must provide additional information in their publisher profile. [Learn more](./guidelines/general/listing.md#trader-details) about adding trader details.
 
-<<<<<<< HEAD
-=======
 #### Edit publisher profile
 
 The existing developers can now edit their publisher profile to add trader details.
@@ -229,7 +227,6 @@
 
 ![Publisher Profile](./img/pub-profile2.png)
 
->>>>>>> a14963db
 ### Step 10: Final submission
 
 Enter your **Notes to reviewer**; add there any relevant information for the vetting team, including coupon codes that may allow them to test premium features for free. Carefully review all the information entered, and then click the **Submit for review** button in the top-right corner.
