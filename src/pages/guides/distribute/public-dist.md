--- conflicted
+++ resolved
@@ -41,14 +41,9 @@
 | **\* Full Description**      | 1000              | Full context and description of your add-on and its features |
 | **\* Help URL**              | 1000              | URL for your users to get help (ie: [https://www.example.com/](https://www.example.com/))  |
 | **\* Support email address** | 1000              | An email address that users of your add-on can contact for support |
-<<<<<<< HEAD
-| **Privacy Notice**          | 1000              | URL of your privacy notice (ie: [https://www.example.com/](https://www.example.com/)) |
-| **End User License Agreement(EULA)**| 1000      | End User License Agreement URL (ie: [https://www.example.com/](https://www.example.com/)) |
-=======
 | **\*Trader information**     | NA                | Provide the trader information as per the [listing guidelines](./guidelines/general/listing.md#trader-details) in the publisher profile if you want to make your addons available in the EU |
 | **Privacy Notice**          | 1000              | URL of your privacy notice (ie: https://www.example.com/) |
 | **End User License Agreement(EULA)**| 1000      | End User License Agreement URL (ie: https://www.example.com/) |
->>>>>>> 365a8f04
 | **Keywords**                | 100              | Keywords to help users find your add-on (comma-separated) |
 | **Release notes**       | 1000  | Provide information specific to this version of the add-on |
 
