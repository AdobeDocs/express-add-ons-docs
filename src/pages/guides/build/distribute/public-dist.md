--- conflicted
+++ resolved
@@ -192,18 +192,12 @@
 - **Free trial**: A free trial is offered, but the user must pay to use the add-on after the trial ends.
 - **Paid**: The user must pay to use the add-on.
 
-<<<<<<< HEAD
-If the payment choice selected is not free, an **Upgrade available** badge will be displayed in the details along with specific default text describing the choice selected (ie: "*...for a one-time purchase*", "*...with a recurring subscription*", "*...purchase assets or features individually or in packages*"), and **Checkout is handled by the developer outside of Adobe Express**—as shown in the previous screenshot.
-=======
 This information will be visible to users in the Adobe Express add-ons marketplace.
->>>>>>> 0c97d0b5
 
 #### Select Payment Options
 
 Once a monetization model is selected, developers can choose from the following payment options:
 
-<<<<<<< HEAD
-=======
 - **One-time payment**: The user pays once for full access to the add-on.
 - **Recurring subscription**: The user pays a recurring fee (e.g., monthly or yearly) for upgraded access.
 - **Micro-transactions**: The user can purchase access to specific assets or features.
@@ -228,7 +222,6 @@
 - If **One-time payment** is selected, the preview will display: _"Upgrade is available through a one-time purchase."_
 - A note will also indicate: _"Checkout is managed by the developer outside of Adobe Express. This add-on is sold separately and not included as part of any Adobe plan."_
 
->>>>>>> 0c97d0b5
 Carefully review our [monetization guidelines](./guidelines/monetization.md) to get the latest information on Adobe’s requirements and recommendations for monetizing your add-ons.
 
 ### Step 9: Create a publisher profile
