---
keywords:
  - Adobe Express
  - Express Add-on SDK
  - Express Editor
  - Adobe Express
  - Add-on SDK
  - SDK
  - JavaScript
  - Extend
  - Extensibility
  - API
  - Add-on Manifest
title: Adobe Express Add-ons Guides
description: Find the most recent documentation, code samples and resources for building add-ons for Adobe Express.
contributors:
  - https://github.com/hollyschinsky
  - https://github.com/undavide
hideBreadcrumbNav: true
---

<<<<<<< HEAD
<HeroSimple slots="heading, text" background="rgb(138, 43, 226)"/>
=======
import '/src/styles.css'
>>>>>>> c10e7f13

<Hero slots="heading, text"  className="hero-gradient" />

## Build add-ons for Adobe Express

Expand the capabilities of the quick and easy create-anything app. Empower the global creative community with solutions for millions of users.

<<<<<<< HEAD
<InlineAlert slots="text1 , text2" />

**Join Us: Office Hours for Adobe Express Developers**

Receive real-time support, have your questions answered, and connect with both experts and peers for discussions on all things related to add-ons. Join us every month on Wednesdays at 8 AM PT. [Register for our next session here](https://developer.adobe.com/developers-live).

Add-ons extend the functionality of [Adobe Express](https://new.express.adobe.com/), unlocking creative workflows for Adobe Express users. The add-ons marketplace is a dedicated platform for developers to distribute and users to discover new add-ons. Check out this quick introduction to Adobe Express add-ons to learn more, then read on to get started.

<Embed slots="video" />

https://www.youtube.com/embed/CHBiTTN1neE
=======
<div className="hero-image-container">
  <img src="./getting_started/img/Explore_Image_3.png" alt="Adobe Express add-ons" />
</div>

<br/><br/>

## Welcome to Adobe Express Add-ons!

Ready to build your own add-on? Check out the Developer Journey to get started, or browse the sidebar to learn more about the [Code Playground](./getting_started/code_playground.md) and start tinkering with the API right away.

<TextBlock slots="image, heading, text, text1" width="50%"/>

![Discover](./getting_started/img/devjourney-1-discovery.png)

### Discover

Explore how add-ons can expand capabilities and streamline creative workflows.

[Find inspiration →](./getting_started/developer-journey.md#discover)

<TextBlock slots="image, heading, text, text1" width="50%"/>

![Learn](./getting_started/img/devjourney-2-learn.png)

### Learn

Familiarize and experiment with powerful features in our Code Playground.

[Dive deeper →](./getting_started/developer-journey.md#learn)

<TextBlock slots="image, heading, text, text1" width="50%" />

![Develop](./getting_started/img/devjourney-3-develop.png)

### Develop

Transform your ideas into a polished product following our best practices.

[Start building →](./getting_started/developer-journey.md#develop)

<TextBlock slots="image, heading, text, text1" width="50%" />

![Distribute](./getting_started/img/devjourney-4-distribute.png)

### Distribute

Share your add-on with the world in the Adobe Express Marketplace.

[Launch now →](./getting_started/developer-journey.md#distribute)

<!-- ## Adobe Fund for Design: Bring Your Ideas to Life! -->

<br/><br/>

<div style="display: flex; justify-content: center;">
  <iframe width="779" height="438" src="https://www.youtube.com/embed/CHBiTTN1neE" title="Introduction to Adobe Express Add-ons" frameborder="0" allow="accelerometer; autoplay; clipboard-write; encrypted-media; gyroscope; picture-in-picture; web-share" allowfullscreen></iframe>
</div>
<br/><br/>
>>>>>>> c10e7f13

## Get paid to build add-ons

Have a creative idea for an Adobe Express add-on? Get **funding**, resources, and support through the [Adobe Fund for Design](https://developer.adobe.com/fund-for-design).

<div style="display:flex; justify-content:center; margin-bottom: 20px; margin-top: 30px;">
  <iframe width="315" height="560" style="border-radius: 10px;"
    src="https://www.youtube.com/embed/76hGc6mlSSA"
    title="YouTube Shorts"
    frameborder="0"
    allow="accelerometer; autoplay; clipboard-write; encrypted-media; gyroscope; picture-in-picture; web-share"
    allowfullscreen>
  </iframe>
</div>

We’re backing innovative solutions that unlock the most popular and [trending](https://developer.adobe.com/fund-for-design/#what-were-looking-for) use cases. [Apply now](https://developer.adobe.com/fund-for-design) and turn your vision into reality!

## Get inspiration and try out add-ons in the Marketplace

Do you want to try some add-ons first? Open [Adobe Express](https://express.adobe.com/add-ons) and click on the **Add-ons** button located in the left-hand sidebar. Browse through Adobe's picks, the Collections or use the search bar to find specific add-ons.

[![discover add-ons image](../images/addons.png)](https://express.adobe.com/add-ons)

<<<<<<< HEAD
See the [implementing common use cases](./develop/index.md) page and [code samples](../samples.md) for more details on how to implement the features above.
=======
Click on an add-on to view more information and install it. That's it!
>>>>>>> c10e7f13

## What's next?

Continue by reading the [Developer Journey](./getting_started/developer-journey.md) and explore the [Code Playground](./getting_started/code_playground.md)!

<<<<<<< HEAD
1. Create an add-on project with the CLI. You can refer to the [Getting Started](./getting_started/index.md) guides to help you create your first project quickly.
2. Design your UI using [Adobe's Spectrum Design System](https://spectrum.adobe.com/). This system provides guidelines and resources for designing user interfaces that follow Adobe's design language and best practices.
3. Use the [common use case implementations](./develop/index.md), [code samples](../samples.md), and [references](../references/index.md) to learn how to include all of the features you want to showcase in your add-on. This can help you save time and avoid common mistakes when developing your add-on.
4. [Debug and test](./debug/index.md) your add-on using your favorite browser tools, Visual Studio Code, and the add-on logging window provided in the Adobe Express UI development environment. This will help you identify and fix any bugs or issues before distributing your add-on.
5. Distribute your add-on for public or private sharing. You can refer to the [add-on distribution guidelines](./distribute/index.md) to learn how to package and distribute your add-on on the Adobe add-ons marketplace or privately to your clients.

If you run into any issues at any time throughout your development process, please refer to the [Debug Guides](./debug/index.md) and [FAQ](./faq.md) for more help.
=======
<InlineAlert slots="text" />

**Join Us: Office Hours for Adobe Express Developers** <br /><br />
Receive real-time support, have your questions answered, and connect with both experts and peers for discussions on all things related to add-ons. Join us every month on Wednesdays at 8 AM PT. [Register for our next session here](https://developer.adobe.com/developers-live).

<br/><br/><br/><br/>
>>>>>>> c10e7f13
<|MERGE_RESOLUTION|>--- conflicted
+++ resolved
@@ -19,11 +19,7 @@
 hideBreadcrumbNav: true
 ---
 
-<<<<<<< HEAD
-<HeroSimple slots="heading, text" background="rgb(138, 43, 226)"/>
-=======
 import '/src/styles.css'
->>>>>>> c10e7f13
 
 <Hero slots="heading, text"  className="hero-gradient" />
 
@@ -31,19 +27,6 @@
 
 Expand the capabilities of the quick and easy create-anything app. Empower the global creative community with solutions for millions of users.
 
-<<<<<<< HEAD
-<InlineAlert slots="text1 , text2" />
-
-**Join Us: Office Hours for Adobe Express Developers**
-
-Receive real-time support, have your questions answered, and connect with both experts and peers for discussions on all things related to add-ons. Join us every month on Wednesdays at 8 AM PT. [Register for our next session here](https://developer.adobe.com/developers-live).
-
-Add-ons extend the functionality of [Adobe Express](https://new.express.adobe.com/), unlocking creative workflows for Adobe Express users. The add-ons marketplace is a dedicated platform for developers to distribute and users to discover new add-ons. Check out this quick introduction to Adobe Express add-ons to learn more, then read on to get started.
-
-<Embed slots="video" />
-
-https://www.youtube.com/embed/CHBiTTN1neE
-=======
 <div className="hero-image-container">
   <img src="./getting_started/img/Explore_Image_3.png" alt="Adobe Express add-ons" />
 </div>
@@ -102,7 +85,6 @@
   <iframe width="779" height="438" src="https://www.youtube.com/embed/CHBiTTN1neE" title="Introduction to Adobe Express Add-ons" frameborder="0" allow="accelerometer; autoplay; clipboard-write; encrypted-media; gyroscope; picture-in-picture; web-share" allowfullscreen></iframe>
 </div>
 <br/><br/>
->>>>>>> c10e7f13
 
 ## Get paid to build add-ons
 
@@ -126,29 +108,16 @@
 
 [![discover add-ons image](../images/addons.png)](https://express.adobe.com/add-ons)
 
-<<<<<<< HEAD
-See the [implementing common use cases](./develop/index.md) page and [code samples](../samples.md) for more details on how to implement the features above.
-=======
 Click on an add-on to view more information and install it. That's it!
->>>>>>> c10e7f13
 
 ## What's next?
 
 Continue by reading the [Developer Journey](./getting_started/developer-journey.md) and explore the [Code Playground](./getting_started/code_playground.md)!
 
-<<<<<<< HEAD
-1. Create an add-on project with the CLI. You can refer to the [Getting Started](./getting_started/index.md) guides to help you create your first project quickly.
-2. Design your UI using [Adobe's Spectrum Design System](https://spectrum.adobe.com/). This system provides guidelines and resources for designing user interfaces that follow Adobe's design language and best practices.
-3. Use the [common use case implementations](./develop/index.md), [code samples](../samples.md), and [references](../references/index.md) to learn how to include all of the features you want to showcase in your add-on. This can help you save time and avoid common mistakes when developing your add-on.
-4. [Debug and test](./debug/index.md) your add-on using your favorite browser tools, Visual Studio Code, and the add-on logging window provided in the Adobe Express UI development environment. This will help you identify and fix any bugs or issues before distributing your add-on.
-5. Distribute your add-on for public or private sharing. You can refer to the [add-on distribution guidelines](./distribute/index.md) to learn how to package and distribute your add-on on the Adobe add-ons marketplace or privately to your clients.
+<InlineAlert slots="text1 , text2" />
 
-If you run into any issues at any time throughout your development process, please refer to the [Debug Guides](./debug/index.md) and [FAQ](./faq.md) for more help.
-=======
-<InlineAlert slots="text" />
+**Join Us: Office Hours for Adobe Express Developers**
 
-**Join Us: Office Hours for Adobe Express Developers** <br /><br />
 Receive real-time support, have your questions answered, and connect with both experts and peers for discussions on all things related to add-ons. Join us every month on Wednesdays at 8 AM PT. [Register for our next session here](https://developer.adobe.com/developers-live).
 
-<br/><br/><br/><br/>
->>>>>>> c10e7f13
+<br/><br/><br/><br/>