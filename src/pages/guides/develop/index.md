--- conflicted
+++ resolved
@@ -23,11 +23,7 @@
 
 ## Introduction
 
-<<<<<<< HEAD
-In these guides, you'll find detailed information about [implementing common use cases](./how-to.md), [web frameworks, libraries and bundling](./frameworks-libraries-bundling.md), [performance tips](./performance.md), and more.
-=======
 In these guides, you'll find detailed information about [implementing common use cases](../learn/how_to/index.md), [web frameworks, libraries and bundling](../build/advanced-topics/frameworks-libraries-bundling.md), [performance tips](../build/advanced-topics/performance.md), and more.
->>>>>>> c10e7f13
 
 Begin by watching this short video below which provides an introduction to some of the add-on features and APIs available for use in your add-ons.
 
