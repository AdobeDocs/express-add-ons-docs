--- conflicted
+++ resolved
@@ -22,7 +22,6 @@
 
 # Changelog
 
-<<<<<<< HEAD
 ## 2025-10-08
 
 ### Added
@@ -36,11 +35,9 @@
 
 ### Updated
 
-- **Major restructure** of the [Add-on UI SDK Constants Reference](../../references/addonsdk/addonsdk-constants.md) - converted.
+- **Major restructure** of the [Add-on UI SDK Constants Reference](../../references/addonsdk/addonsdk-constants.md).
 - Improved content and metadata for SEO and AI assistant optimization.
 
-=======
->>>>>>> 78e011f6
 ## 2025-10-02
 
 ### Added
