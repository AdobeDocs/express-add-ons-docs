---
keywords:
  - Adobe Express
  - Express Add-on SDK
  - Express Editor
  - Adobe Express
  - Add-on SDK
  - SDK
  - JavaScript
  - Extend
  - Extensibility
  - API
  - Add-on Manifest
  - AddOnSdk
title: What's New
description: Contains a running log of changes to the add-on documentation, SDK, CLI, etc.
contributors:
  - https://github.com/hollyschinsky
  - https://github.com/undavide
  - https://github.com/nimithajalal
---

# Changelog

<<<<<<< HEAD
## 2025-08-28

### Added

Introduced a new [guide](./guides/getting_started/local_development/mcp_server.md) to our newly released **Adobe Express Add-on MCP Server (Beta)**. 

With MCP-enabled IDEs (Cursor, Claude Desktop, etc.), developers can [connect to the Adobe Express Add-on MCP Server (Beta)](./guides/getting_started/local_development/mcp_server.md) to accelerate their add-on development with contextually-aware responses and reduced hallucinations from their AI-assistants.

=======
>>>>>>> be69af1f
## 2025-08-25

### Added

- New experimental [`getSelectedPageIds()`](../../references/addonsdk/app-document.md#getselectedpageids) method to the [`addOnUISdk.app.document`](../../references/addonsdk/app-document.md) API. This method retrieves the currently selected page IDs in the document, useful for getting metadata or performing operations on only the pages that the user has selected.
- New [`PptxRenditionOptions`](../../references/addonsdk/app-document.md#pptxrenditionoptions) object for PPTX export support in the [`createRenditions()`](../../references/addonsdk/app-document.md#createrenditions) API. PPTX export is only available for presentation-type documents in Adobe Express.
- New [`RenditionFormat.pptx`](../../references/addonsdk/addonsdk-constants.md) constant added to support PowerPoint presentation export format with MIME type `"application/vnd.openxmlformats-officedocument.presentationml.presentation"`.

### Updated

- [Page Metadata how-to guide](../learn/how_to/page_metadata.md) with documentation and examples for the new experimental `getSelectedPageIds()` method, including usage patterns for getting metadata of only selected pages.
- [Create Renditions how-to guide](../learn/how_to/create_renditions.md) with comprehensive PPTX export support documentation, including developer guidance about font differences and content limitations when exporting to PowerPoint format.
- [Add-on Iframe Context guide](../learn/platform_concepts/context.md) with additional permissions documentation, including details about `oauth`, `clipboard`, `microphone`, and `camera` permissions beyond the existing sandbox permissions.
- [FAQ](../support/faq.md) with a new comprehensive entry about available add-on permissions and their configuration, plus updated supported file formats for imported content organized by category (Image, Design, Video, Audio).

## 2025-08-14

### Added

- The [Code Playground](./code_playground.md) now includes a download feature that allows developers to export their playground code as a zip file containing both the add-on folder structure and a standalone script file. This enables seamless transition from prototyping in the playground to local development using the CLI.

## 2025-07-27

### Added

- New [`isAnonymousUser()`](../../references/addonsdk/app-currentUser.md#isanonymoususer) method to the [`addOnUISdk.app.currentUser`](../../references/addonsdk/app-currentUser.md) API. This method returns a boolean indicating whether the current user is browsing as a guest (not logged in).
- New [`exportAllowed()`](../../references/addonsdk/app-document.md#exportallowed) method added to the [`addOnUISdk.app.document`](../../references/addonsdk/app-document.md) API. This method determines whether the current document can be exported based on its review status in collaborative review and approval workflows.
- Enhanced [`importPdf()`](../../references/addonsdk/app-document.md#importpdf) method now supports a [`SourceMimeTypeInfo`](../../references/addonsdk/app-document.md#sourcemimetypeinfo) parameter. When your add-on converts Word documents (`.docx`) or Google Docs (`.gdoc`) to PDF before importing, you can now specify the original file's mime type to improve the user experience.
- Enhanced drag-and-drop functionality with [`SourceMimeTypeInfo`](../../references/addonsdk/addonsdk-app.md#dragcompletiondata) support.
- New [`fileSizeLimit`](../../references/addonsdk/addonsdk-constants.md) and [`fileSizeLimitUnit`](../../references/addonsdk/addonsdk-constants.md) properties added to the [`PngRenditionOptions`](../../references/addonsdk/app-document.md#pngrenditionoptions) object.
- New [`bitRate`](../../references/addonsdk/addonsdk-constants.md) and [`frameRate`](../../references/addonsdk/addonsdk-constants.md) properties added to the [`Mp4RenditionOptions`](../../references/addonsdk/app-document.md#mp4renditionoptions) object.

### Updated

- [User Info guide](../learn/how_to/user_info.md) with guidance on handling logged out users (browsing as a guest), with important considerations and limitations.
- [Create Renditions guide](../learn/how_to/create_renditions.md) to include proactive export permission checking using `exportAllowed()` before creating renditions with `RenditionIntent.export` or `RenditionIntent.print`. The guide now demonstrates graceful fallback to preview renditions when export is restricted.
- [PDF and PowerPoint guide](../learn/how_to/use_pdf_powerpoint.md) with information about the `sourceMimeType` parameter for improved UX when importing converted documents.
- [Drag-and-Drop guide](../learn/how_to/drag_and_drop.md) with examples of using `sourceMimeType` when dragging converted documents.
- The [Grids add-on tutorial](../learn/how_to/tutorials/grids-addon.md) has been updated to use the Adobe Express native [Color Picker](../../references/ui-components/color-picker.md) instead of the hidden `<input>` element workaround.

## 2025-07-25

### Added

- The Text API has been updated to include Super/SubScript via the `baselineShift` property of the [CharacterStyles](../../references/document-sandbox/document-apis/interfaces/CharacterStyles.md) interface. The corresponding [TextScriptStyle](../../references/document-sandbox/document-apis/enumerations/TextScriptStyle.md) enumerable has been added. The new API has been introduced as stable.
- A new [`clone()`](../../references/document-sandbox/document-apis/classes/Node.md#clone) method has been added to the [Node](../../references/document-sandbox/document-apis/classes/Node.md) class and propagated to all its subclasses, which allows you to clone a node and all its children. This new API is still experimental, and requires the `experimentalApis` flag to be set to `true` in the add-on's `manifest.json`.
- New [`MediaRectangleNode`](../../references/document-sandbox/document-apis/classes/MediaRectangleNode.md), a base class for a rectangular node that represents the _uncropped_ media within a [`MediaContainerNode`](../../references/document-sandbox/document-apis/classes/MediaContainerNode.md).
- New [`UnknownMediaRectangleNode`](../../references/document-sandbox/document-apis/classes/UnknownMediaRectangleNode.md), a subclass of [`MediaRectangleNode`](../../references/document-sandbox/document-apis/classes/MediaRectangleNode.md) for cases where the media type is not yet supported by the API.

## 2025-07-11

### Added

- New [Markdown Parser add-on tutorial](../learn/how_to/tutorials/markdown-parser-text-api.md) covering the Text API, while building from scratch an add-on capable of parsing Markdown files and converting them into rich text directly within an Adobe Express document.
- New [Resize and Rescale Elements](../learn/how_to/resize_rescale_elements.md) how-to guide, which covers the new Resize/Rescale APIs, and provides examples and code snippets.

## 2025-06-19

### Added

The [Page Metadata API](../../references/addonsdk/app-document.md#pagemetadata) now includes new properties to detect audio, video, and animated content on pages. You can retrieve duration information for pages with temporal content (such as timelines). We've also updated the [how-to guide](../learn/how_to/page_metadata.md) to cover these new capabilities.

## 2025-06-06

### Updated

- Enhanced monetization guidelines documentation in the [Public add-on Distribution guide](../build/distribute/public-dist.md#step-8-enter-the-monetization-details) with additional clarity on Adobe's requirements and recommendations for monetizing add-ons. Developers are encouraged to carefully review the updated [monetization guidelines](../build/distribute/guidelines/monetization.md) for the latest information.

## 2025-05-27

### Added

- Four new Resize/Rescale APIs have been added to the [Node](../../references/document-sandbox/document-apis/classes/Node.md) class as experimental features:
  - [`rescaleProportionalToHeight()`](../../references/document-sandbox/document-apis/classes/Node.md#rescaleproportionaltoheight)
  - [`rescaleProportionalToWidth()`](../../references/document-sandbox/document-apis/classes/Node.md#rescaleproportionaltowidth)
  - [`resizeToCover()`](../../references/document-sandbox/document-apis/classes/Node.md#resizetocover)
  - [`resizeToFitWithin()`](../../references/document-sandbox/document-apis/classes/Node.md#resizetofitwithin)
- [`Editor.createText()`](../../references/document-sandbox/document-apis/classes/Editor.md#createtext) now accepts a String parameter, which sets the text content of the new node. The use without a parameter is deprecated.
- [`TextNode`](../../references/document-sandbox/document-apis/classes/TextNode.md) is now an abstract base class with two specialized subclasses:
  - [StandaloneTextNode](../../references/document-sandbox/document-apis/classes/StandaloneTextNode.md): displays text in a single frame.
  - [ThreadedTextNode](../../references/document-sandbox/document-apis/classes/ThreadedTextNode.md): supports text that can flow across multiple frames.

## 2025-05-26

### Added

- Added support for retrieving published (shared) document links via the new [`LinkOptions`](../../references/addonsdk/addonsdk-constants.md) enumerable in [`addOnUISdk.app.document.link()`](../../references/addonsdk/app-document.md#link), along with the `documentPublishedLinkAvailable` event, which is triggered when the published link becomes available. Both updates are reflected in the [Document Metadata How-to Guide](../learn/how_to/document_metadata.md).

### Updates

- [`@adobe-ccwebext/ccweb-add-on-sdk-types`](https://github.com/adobe/create-ccweb-add-on/releases): Type Definitions for the CLI have been updated to version `1.17.0`.

## 2025-05-16

### Updated

- We’ve **completely revamped the information architecture** of the site! 🎉 The new structure is designed to make content easier to navigate, whether you’re just getting started or you’ve been building add-ons for a while. This update aims to reduce friction, surface what matters most, and help both newcomers and experienced developers find their way faster. Among the changes, we have:
  - Rebuilt the Guides navigation from scratch, and grouped the content in new sections (Getting Started, Learn, Build, Support).
  - Introduced a new [Developer Journey](./developer-journey.md) page.
  - Rewritten and improved the QuickStart guide, now [Hello, World!](./hello-world.md)
  - Moved the Tutorials as [Complete Projects](../learn/how_to/tutorials/index.md) within the [How To Guides](../learn/how_to/index.md), now more visible.
  - Regrouped content into the new [Platform Concepts](../learn/platform_concepts/context.md) and [Advanced Topics](../build/advanced-topics/frameworks-libraries-bundling.md) sections.
  - Updated screenshots, added animations, and enhanced the overall site usability.
- **Note:** with the new site structure, some of your bookmarks may be broken. We'll set redirects for the most common links, but please check and update them.
- We're constantly thinking about ways to improve the developer experience; there is more to come, stay tuned and reach out if you want to share your thoughts!

<InlineAlert variant="info" slots="header, text, text2" />

New OAuth2 redirect URI:

As part of the sunsetting of the legacy version, Adobe Express has moved from the `new.express.adobe.com` domain to `express.adobe.com`.

While there are redirects in place, please **add** `https://express.adobe.com/static/oauth-redirect.html` **to the list of allowed redirect URIs** in your OAuth provider configuration in addition to the existing `https://new.express.adobe.com/static/oauth-redirect.html`. For more details, see the [OAuth2 guide](../learn/how_to/oauth2.md#login-and-logout-flows).

## 2025-05-07

### Added

- New [Using Lit & TypeScript Guide](../learn/how_to/tutorials/using-lit-typescript.md) to help developers understand and use Lit and TypeScript in their add-ons.

## 2025-05-05

### Updated

- There are a few notable changes regarding the [Color Picker APIs](../../references/addonsdk/addonsdk-app.md#showcolorpicker), which have now moved to stable:
  - The `initialColor` parameter now accepts a string in `"#RRGGBB[AA]"` format, in addition to the previous HEX number `0xRRGGBB[AA]`—both with optional alpha channel.
  - We fixed the return value of the `ColorPickerEvent.colorChange` event, which now correctly handles the color with or without the alpha channel, depending on the value of the `disableAlphaChannel` parameter.
  - **Breaking change**: the `ColorPickerEvents` enum has been renamed to `ColorPickerEvent` (singular).
- Renamed the TextType enumerable to [`TextLayout`](../../references/document-sandbox/document-apis/enumerations/TextLayout.md) in the Text APIs.

## 2025-04-22

### Updated

- The [Code Playground](./code_playground.md) documentation has been updated with details about the new [Script Mode](./code_playground.md#how-to-use-script-mode) and [Local Persistence](./code_playground.md#saving-your-work) features, as well as additional details around existing features. The updates include:

  - New sections explaining Script Mode and Add-on Mode.
  - Detailed descriptions of the different tabs available in the Add-on mode and what type of code belongs in each.
  - Information about local persistence and session management.
  - Additional guidance on transitioning code between modes.
  - New keyboard shortcuts for improved productivity.

## 2025-04-10

### Added

- New [`link()`](../../references/addonsdk/app-document.md#link) method added to the `addOnUISdk.app.document` reference and [Document Metadata How-to Guide](../learn/how_to/document_metadata.md). This method retrieves the document link and triggers a `documentLinkAvailable` event when the link is available.
- New [vue-starter](../learn/samples.md#vue-starter) sample add-on to help developers get started using Vue.js in their add-ons.
- Fixes `fromRGB()` method reference in the [Using Color How-to](../learn/how_to/use_color.md).

## 2025-04-03

### Added

- A new [`hasUnavailableFonts()`](../../references/document-sandbox/document-apis/classes/TextContentModel.md#hasunavailablefonts) method is added to [`TextContentModel`](../../references/document-sandbox/document-apis/classes/TextContentModel.md) class, which returns true if the text contains any fonts unavailable to the current user.

<InlineAlert slots="text" variant="warning"/>

**IMPORTANT:** The [`hasUnavailableFonts()`](../../references/document-sandbox/document-apis/classes/TextContentModel.md#hasunavailablefonts) is currently **_experimental only_** and should not be used in any add-ons you will be distributing until it has been declared stable. To use this method, you will first need to set the `experimentalApis` flag to `true` in the [`requirements`](../../references/manifest/index.md#requirements) section of the `manifest.json`.

### Updated

The CLI has been updated with the following package versions:

- `@adobe/ccweb-add-on-manifest`: 3.0.0
- `@adobe/create-ccweb-add-on`: 3.0.0
- `@adobe/ccweb-add-on-scaffolder`: 3.0.0
- `@adobe/ccweb-add-on-analytics`: 3.0.0
- `@adobe/ccweb-add-on-core`: 3.0.0
- `@adobe/ccweb-add-on-scripts`: 3.0.0
- `@adobe/ccweb-add-on-ssl`: 3.0.0
- `@adobe/ccweb-add-on-sdk-types`: 1.14.0

**IMPORTANT:** As a result of the above, please be aware of the following:

1. Node-related tooling requirements are now:

- Minimum `node` version: 18
- Minimum `npm` version: 10

2. SSL Certificates:

SSL for hosting add-ons is now managed from the following locations:

- Mac: `/Users/[user]/Library/Application Support/Adobe/CCWebAddOn/devcert`
- Windows: `C:\Users\Administrator\AppData\Local\Adobe\CCWebAddOn\devcert`

After updating `@adobe/ccweb-add-on-scripts` to `3.0.0`, developers will be asked to re-create their SSL certificate.

For a new add-on created using `npx @adobe/create-ccweb-add-on@3.0.0`, a new SSL certificate will be set up one-time.

For removing expired SSL certificate or certificate authority, developers can now run: `npx @adobe/ccweb-add-on-ssl purge`, and re-create them using `npx @adobe/ccweb-add-on-ssl setup --hostname localhost`

3. Spectrum Web Components

- The version of `@swc-react` components in the templates based on React has been updated to `1.0.3`.
- The version of `@spectrum-web-components` components in the templates based on SWC has been updated to `1.1.2`.
- The theme usage has been updated to use the `system` attribute instead of `theme`, ie:

  - SWC: `<sp-theme system="express" color="light"  scale="medium">`
  - React: `<Theme system="express" scale="medium" color="light">`

## 2025-03-21

### Added

- A native Color Picker is available to add-ons via the [`showColorPicker()`](../../references/addonsdk/addonsdk-app.md#showcolorpicker) and [`hideColorPicker()`](../../references/addonsdk/addonsdk-app.md#hidecolorpicker) methods of the `addOnUiSdk.app` object.
- We've updated the [Use Color](../learn/how_to/use_color.md) How-to guide, now including a few examples on the Color Picker.
- A [new section](../../references/ui-components/color-picker.md) has been added to the documentation, which provides a reference for the Adobe Express built-in UI components available to add-ons, like the Color Picker.
- A new version of the `@adobe/ccweb-add-on-sdk-types` package (v1.14.0) has been released for the CLI. Run `npm update` from the root of your add-on project to update to get the latest typings.

## 2025-03-07

### Added

- A new [How-to](../learn/how_to/index.md) section replaces the old Use Cases, expanding it to include more detailed guides on specific topics, like using Text, Color, or Geometry. Each guide includes a brief description, example code snippets, and links to relevant API references.

## 2025-03-06

### Added

- An [FAQ item](../support/faq.md#why-is-the-cli-failing-with-an-invalid-url-error-when-creating-a-new-add-on-on-windows) was added for a known issue found where the CLI is failing on Windows when running certain versions of Node.js. The [FAQ](../support/faq.md#why-is-the-cli-failing-with-an-invalid-url-error-when-creating-a-new-add-on-on-windows) provides a workaround for this issue.

- The following new properties have been added to the AddOnSdk [`PageMetadata`](../../references/addonsdk/app-document.md#pagemetadata) API:

  - [`isBlank`](../../references/addonsdk/app-document.md#pagemetadata): Allows you to check if a page is blank.
  - [`templateDetails`](../../references/addonsdk/app-document.md#pagemetadata): Retrieves details about the template used to create the document.

- A new [`runPrintQualityCheck`](../../references/addonsdk/app-document.md#runprintqualitycheck) method has been added to the AddOnSdk [`App.Document`](../../references/addonsdk/app-document.md) API, which allows you to run a print quality check on the document to ensure that it meets print quality standards.

<InlineAlert slots="text" variant="warning"/>

**IMPORTANT:** The [`runPrintQualityCheck()`](../../references/addonsdk/app-document.md#runprintqualitycheck) is currently **_experimental only_** and should not be used in any add-ons you will be distributing until it has been declared stable. To use this method, you will first need to set the `experimentalApis` flag to `true` in the [`requirements`](../../references/manifest/index.md#requirements) section of the `manifest.json`.

## 2025-03-04

### Changed

- Stabilized the following HLAPI's:
  - The [TextNode](../../references/document-sandbox/document-apis/classes/TextNode.md) API's.
  - The [fromPostscriptName()](../../references/document-sandbox/document-apis/classes/Fonts.md#fromPostscriptName) API of [Fonts](../../references/document-sandbox/document-apis/classes/Fonts.md) class.
  - The [TextContentModel](../../references/document-sandbox/document-apis/classes/TextContentModel.md) APIs like [`TextContentModel.characterStyleRanges`](../../references/document-sandbox/document-apis/classes/TextContentModel.md#characterstyleranges). The [`experimentalApis`](../../references/manifest/index.md#requirements) flag is no longer required to use these APIs.

## 2025-03-03

### Changed

- The Per Element Metadata APIs have been stabilized. You can refer to the [AddOnData](../../references/document-sandbox/document-apis/classes/AddOnData.md) class for details. The [`experimentalApis`](../../references/manifest/index.md#requirements) flag is no longer required to use these APIs.

- The Selection Change Notification Events APIs have been stabilized. You can refer to the [Context](../../references/document-sandbox/document-apis/classes/Context.md) class, which provides two methods: [`on()`](../../references/document-sandbox/document-apis/classes/Context.md#on) and [`off()`](../../references/document-sandbox/document-apis/classes/Context.md#off). These methods allow you to register and un-register notifications for selection changes and selection properties changes. The [`experimentalApis`](../../references/manifest/index.md#requirements) flag is no longer required to use these APIs.

## 2025-02-26

### Added

**New Feature: [Add-on Icon Auto-Resizing Support](../build/distribute/public-dist.md#step-4-enter-listing-details)**

- Icon Size Requirement: The uploaded icon must be 144 px.
- Auto-Resizing: Once uploaded, the icon will be automatically resized to:
  - Minimized Add-on Module Icon: 36 px
  - Panel Header Icon: 64 px
  - Launchpad Icon: 144 px

**API `paragraphStyleRanges`**

Added new [`TextContentModel.paragraphStyleRanges`](../../references/document-sandbox/document-apis/classes/TextContentModel.md#paragraphstyleranges),i.e. ParagraphStyles API as experimental, to apply styles to different paragraphs of text content.

### Changed

Stabilized [`registerIframe()`](../../references/addonsdk/addonsdk-app.md#registeriframe) and [`openEditorPanel()`](../../references/addonsdk/app-ui.md#openeditorpanel) APIs. The [`experimentalApis`](../../references/manifest/index.md#requirements) flag is no longer required to utilize these APIs.

## 2025-02-17

### Update

- Starting February 17, 2025: Listings will not be visible in the European Union unless trader information is provided.
- Compliance: Trader information will be displayed publicly on listing detail pages to comply with EU Digital Services Act (DSA) regulations.

[Add trader details now.](https://express.adobe.com/add-ons?mode=submission)

### Fixed

- Fixed an issue where the `addAnimatedImage()` API was not working as expected.
- Fixed the technical requirements for GIF; the maximum resolution is 1080px.

## 2025-01-27

### Changed

Stabilized [`importPdf()`](../../references/addonsdk/app-document.md#importpdf) and [`importPresentation()`](../../references/addonsdk/app-document.md#importpresentation) APIs. The [`experimentalApis`](../../references/manifest/index.md#requirements) flag is no longer required to utilize these APIs.

## 2025-01-17

### Added

- A new [`Viewport`](../../references/document-sandbox/document-apis/classes/Viewport.md) class has been added to the Document APIs. [`Viewport`](../../references/document-sandbox/document-apis/classes/Viewport.md) represents the canvas area currently visible on-screen.
- A new API [`bringIntoView`](../../references/document-sandbox/document-apis/classes/Viewport.md#bringIntoView) have been added which adjusts the viewport to make the node's bounds visible on-screen, assuming all bounds are within the artboard bounds.

## 2025-01-13

### Added

- Adds a new section in [Listing Your Add-on guidelines](../build/distribute/guidelines/general/listing.md) which describes how to [add trader details](../build/distribute/guidelines/general/listing.md#trader-details) in the publisher profile.

<InlineAlert variant="warning" slots="text1, text2, text3" />

**Are you an existing developer?**

You must provide trader details by February 16, 2025, to keep your add-on visible and available in Adobe Express for users in the European Union as of February 17, 2025. This trader information will be displayed publicly on your listing detail pages when viewed from EU countries.

[Add trader details now.](https://express.adobe.com/add-ons?mode=submission)

## 2024-11-04

### Added

- Adds a new [Cross-origin Isolation Handling](../build/advanced-topics/coi.md) page which describes an upcoming change to how Adobe Express enforces cross-origin isolation, and the impact it may have on current add-ons, as well as those currently in-development.
- Updates the descriptions for the [`importPdf()`](../../references/addonsdk/app-document.md#importpdf) and [`importPresentation()`](../../references/addonsdk/app-document.md#importpresentation) functions to clarify that when used, the associated PDF or presentation file will be imported as a new Adobe Express document.

## 2024-10-08

- Adds a brand new version of the [UX Guidelines](../build/design/ux_guidelines/introduction.md) for Adobe Express add-ons.
- Removes the experimental warnings for [`addAnimatedImage()`](../../references/addonsdk/app-document.md#addanimatedimage) since it is now stable.
- Adds the `author` property to [`MediaAttributes`](../../references/addonsdk/app-document.md#mediaattributes) to allow it to be used with the [`addAudio()`](../../references/addonsdk/app-document.md#addaudio) API.

## 2024-09-30

### New

- Added many new **Text APIs** for improved text management.
  - [`TextNode.fullContent`](../../references/document-sandbox/document-apis/classes/TextNode.md#fullcontent) accessor: returns the [`TextContentModel`](../../references/document-sandbox/document-apis/classes/TextContentModel.md) containing the complete text string and its styles associated to the Text Flow (Threaded Text or Overflow Text).
  - [`TextNode.nextTextNode`](../../references/document-sandbox/document-apis/classes/TextNode.md#nexttextnode) accessor: gets the next node that overflowing text will spill into.
  - [`TextNode.layout`](../../references/document-sandbox/document-apis/classes/TextNode.md#layout) accessor: gets and sets the [`TextType`](../../references/document-sandbox/document-apis/enumerations/TextLayout.md) of the text node frame.
  - [`TextNode.visualEffects`](../../references/document-sandbox/document-apis/classes/TextNode.md#visualeffects) accessor: list of [`VisualEffectType`](../../references/document-sandbox/document-apis/enumerations/VisualEffectType.md) applied to the text node.
  - [`TextContentModel.characterStyleRanges`](../../references/document-sandbox/document-apis/classes/TextContentModel.md#characterstyleranges) accessor: list of [character style](../../references/document-sandbox/document-apis/interfaces/CharacterStyles.md) ranges in the text content, controlling the [`color`](../../references/document-sandbox/document-apis/interfaces/CharacterStyles.md#color), [`font`](../../references/document-sandbox/document-apis/interfaces/CharacterStyles.md) ranges in the text content, controlling the [`color`](../../references/document-sandbox/document-apis/interfaces/CharacterStyles.md#font), [`fontSize`](../../references/document-sandbox/document-apis/interfaces/CharacterStyles.md) ranges in the text content, controlling the [`color`](../../references/document-sandbox/document-apis/interfaces/CharacterStyles.md#fontsize), [`letterSpacing`](../../references/document-sandbox/document-apis/interfaces/CharacterStyles.md) ranges in the text content, controlling the [`color`](../../references/document-sandbox/document-apis/interfaces/CharacterStyles.md#letterSpacing) and [`underline`](../../references/document-sandbox/document-apis/interfaces/CharacterStyles.md) ranges in the text content, controlling the [`color`](../../references/document-sandbox/document-apis/interfaces/CharacterStyles.md#underline) properties.
  - [AvailableFont](../../references/document-sandbox/document-apis/classes/AvailableFont.md) and [UnavailableFont](../../references/document-sandbox/document-apis/classes/UnavailableFont.md) classes.
  - Supporting interfaces, enumerations and type aliases.
- Added **Per Element Metadata APIs**: with this feature, add-ons can store private metadata to any node of the Express document. This metadata is accessible only to the add-on that has set it. See the [`AddOnData`](../../references/document-sandbox/document-apis/classes/AddOnData.md) class and the [`addOnData`](../../references/document-sandbox/document-apis/classes/BaseNode.md#addondata) accessor for the BaseNode class.
- Added **Selection Change Notification Events APIs**: add-on can register to be notified when selection and properties in the selection changes on the document. The [`Context`](../../references/document-sandbox/document-apis/classes/Context.md) class will expose two [`on()`](../../references/document-sandbox/document-apis/classes/Context.md#on) and [`off()`](../../references/document-sandbox/document-apis/classes/Context.md#off) methods which can be used to register and un-register selection change and selection properties change notifications.
- Added a new [`GridCellNode`](../../references/document-sandbox/document-apis/classes/GridCellNode.md) class that represents a **cell in a grid**.

<InlineAlert slots="text" variant="warning"/>

**IMPORTANT:** This round of new APIs is currently **_experimental only_** with the exception of `TextNode.fullContent.text`, and should not be used in any add-ons you will be distributing until it has been declared stable. To use them, you will first need to set the `experimentalApis` flag to `true` in the [`requirements`](../../references/manifest/index.md#requirements) section of the `manifest.json`.

### Fixed

- [`GridLayoutNode.allChildren`](../../references/document-sandbox/document-apis/classes/GridLayoutNode.md#allchildren) does not include rectangle nodes.

### Deprecated

- [`TextNode.text`](../../references/document-sandbox/document-apis/classes/TextNode.md#text) is now deprecated; it is still working, but will be removed in a future update. Please use [`TextNode.fullContent.text`](../../references/document-sandbox/document-apis/classes/TextNode.md#fullcontent) instead.

## 2024-09-24

- Adds a new [`addAnimatedImage()`](../../references/addonsdk/app-document.md#addanimatedimage) method which can be used to add **animated GIF** images to the document (as long as they fit within certain [technical constraints](../../references/addonsdk/app-document.md#image-requirements)).
- Adds a new [`importPdf()`](../../references/addonsdk/app-document.md#importpdf) method which can be used to import a PDF as a new Adobe Express document.
- Adds a new [`importPresentation()`](../../references/addonsdk/app-document.md#importpresentation) method which can be used to import a Powerpoint as a new Adobe Express document.
- Adds notes about specific support and handling for animated GIF images when [importing](../../references/addonsdk/app-document.md#addimage) and [dragging content](../../references/addonsdk/addonsdk-app.md#enabledragtodocument). This includes a [new FAQ item](../support/faq.md#are-animated-gifs-supported-when-importing-or-dragging-content-to-the-document) summarizing the associated use cases.
- Adds all of the new methods mentioned above to the [How-to](../learn/how_to/index.md) section with example code snippets for each.

<InlineAlert slots="text" variant="warning"/>

**IMPORTANT:** The [`importPdf()`](../../references/addonsdk/app-document.md#importpdf) and [`importPresentation()`](../../references/addonsdk/app-document.md#importpresentation) methods are currently **_experimental only_** and should not be used in any add-ons you will be distributing until it has been declared stable. To use this method, you will first need to set the `experimentalApis` flag to `true` in the [`requirements`](../../references/manifest/index.md#requirements) section of the `manifest.json`.

## 2024-09-10

- Added a new [`replaceMedia()`](../../references/document-sandbox/document-apis/classes/MediaContainerNode.md#replacemedia) method to the `MediaContainerNode` class that can be used to replace existing media inline.
- Refactoring done to the [`Stroke`](../../references/document-sandbox/document-apis/interfaces/Stroke.md) APIs.

## 2024-07-22

- Added a new [`format`](../../references/addonsdk/app-ui.md#format) property to the `addOnUISdk.app.ui` object that reflects the format used to display dates, times, numbers, etc. in the user's environment. It supports a [`"formatchange"`](../../references/addonsdk/app-ui.md#formatchange) event triggered when the format changes—see an example in the [Locale, Supported Locales, and Format](../learn/how_to/theme_locale.md) section.
- Removed `mobile` and `app` as [`supportedDeviceClass`](../../references/manifest/index.md#requirementsappssupporteddeviceclass) values in the Manifest's `requirements.apps` object.

## 2024-05-28

- Added a new _experimental_ [`openEditorPanel()`](../../references/addonsdk/app-ui.md#openeditorpanel) API to programmatically open and interact with the Editor panel. This method of the `addOnUISdk.app.ui` allows navigation to specific tabs and collections, as well as performing content searches. The [Constants](../../references/addonsdk/addonsdk-constants.md) page has been updated accordingly.
- Added a new [`Cross-Origin-Embedder-Policy`](../support/faq.md#how-do-i-prevent-my-iframe-content-from-being-blocked-due-to-cross-origin-issues) FAQ.

## 2024-05-21

- The [Quickstart](./quickstart.md) and [Distribute](../build/distribute/index.md) guides have been updated to reflect major UI/UX improvements for in-app workflows, particularly around distribution and listing management.
- The Add-ons tab is now active also in the Adobe Express home page, regardless of whether a project is open or not.
- A new section on Marketplace [rejections](../build/distribute/rejections.md) has been added, highlighting the most common problems found during the add-on review process and how to avoid them.
- The [Manifest Reference](../../references/manifest/index.md) has been updated with two new permission properties: `microphone` and `camera`.

## 2024-04-10

- A new [`VisualNode`](../../references/document-sandbox/document-apis/classes/VisualNode.md) class has been added to the Document APIs, and represents any node that can be visually perceived in the content.
- New Document APIs have been added:
  - [`currentPage`](../../references/document-sandbox/document-apis/classes/Context.md#currentpage) Context accessor: returns the active page.
  - [`visualRoot`](../../references/document-sandbox/document-apis/classes/VisualNode.md#visualroot) accessor: the highest ancestor that still has visual presence in the document—typically, an Artboard.
  - [`cloneInPlace()`](../../references/document-sandbox/document-apis/classes/PageNode.md#cloneinplace) method: clones a Page, all artboards within it, and all content within those artboards.
  - Support to Bounds has been added in several classes: [`boundsInParent`](../../references/document-sandbox/document-apis/classes/Node.md#boundsinparent); `boundsLocal` (for both [GroupNode](../../references/document-sandbox/document-apis/classes/GroupNode.md#boundslocal) and [VisualNode](../../references/document-sandbox/document-apis/classes/VisualNode.md#boundslocal)); [`centerPointLocal`](../../references/document-sandbox/document-apis/classes/VisualNode.md#centerpointlocal); [`topLeftLocal`](../../references/document-sandbox/document-apis/classes/VisualNode.md#topleftlocal); [`boundsInNode()`](../../references/document-sandbox/document-apis/classes/Node.md#boundsinnode); [`localPointInNode()`](../../references/document-sandbox/document-apis/classes/VisualNode.md#localpointinnode);
- The CLI has been updated to release version `2.0.0`, and includes the following:

  - Periodic login and EULA consent are no longer required.
  - Two new templates for creating add-ons with built-in support to Spectrum Web Components have been added and documented: `swc-javascript` and `swc-javascript-with-document-sandbox`. Typescript templates have been renamed to `swc-typescript` and `swc-typescript-with-document-sandbox`. See [this page](../getting_started/local_development/dev_tooling.md#templates) for details on all the available templates.
  - Typings have been updated to include the latest SDK changes, and other internal packages are now at version `2.0.0`.

  **NOTE:** The new version should be installed by default when you create a new add-on. If, for any reason, it doesn't, you can force it to install by clearing the `npx` cache first with `npx clear-npx-cache` or by specifying the version in the command, i.e.: `npx @adobe/create-ccweb-add-on@2.0.0 my-add-on`.

- The [Samples](../learn/samples.md) page has been updated to document the existing add-ons in the [`express-add-on-samples`](https://github.com/AdobeDocs/express-add-on-samples) repository, including a newly added [`audio-recording-addon`](../learn/samples.md#audio-recording-addon).
- The [Common Use Cases](../learn/how_to/index.md) section has been refactored as a sub-menu, grouping similar topics into individual pages. A new [Login and Logout flows](../learn/how_to/oauth2.md#login-and-logout-flows) section has been added. Other minor fixes and improvements have been made to the documentation.

## 2024-03-19

- Support for Ps and Ai files to be added to the page via the [`addImage()`](../../references/addonsdk/app-document.md#addimage) method. (Note: there were no changes to the drag-n-drop APIs).
- Adds new `MediaAttributes` parameter to the [`addImage()`](../../references/addonsdk/app-document.md#addimage) method for Ps/Ai file types to pass media attributes like `title`.
- Adds new [`Mp4RenditionOptions`](../../references/addonsdk/app-document.md#mp4renditionoptions) object to support `mp4` renditions.
- Adds new [`VideoResolution`](../../references/addonsdk/addonsdk-constants.md) constant to set video resolution options.
- Adds [`registerIframe()`](../../references/addonsdk/addonsdk-app.md#registeriframe) method and [`unregisterIframe`](../../references/addonsdk/addonsdk-app.md#unregisteriframe-type-definition) type definition with example usage. **NOTE:** These APIs are currently experimental.

## 2024-03-08

- [`getPagesMetadata()`](../../references/addonsdk/app-document.md#getpagesmetadata), [`startPremiumUpgradeIfFreeUser`](../../references/addonsdk/addonsdk-app.md#startpremiumupgradeiffreeuser) and [`isPremiumUser`](../../references/addonsdk/app-currentUser.md#ispremiumuser) have been moved to stable and no longer require the `experimentalApis` flag to be set.
- New examples have been added to the [use cases guide](../learn/how_to/premium_content.md) for handling premium content.
- A new video has been added to the [grids tutorial](../learn/how_to/tutorials/grids-addon.md) to help guide developers in building the grids add-on.

## 2024-02-21

- New support for [monetization details](../build/distribute/public-dist.md#step-8-enter-the-monetization-details) has been added to the public distribution flow and allows you to [provide details around monetization options](../build/distribute/public-dist.md#step-8-enter-the-monetization-details) your add-on supports. A selection will now be required when you submit a new add-on to the marketplace or update an existing one. The options include _free_, _one-time payment_, _recurring subscription_, _micro-transactions_, and _other_.

  In addition, the [monetization guidelines](../build/distribute/guidelines/monetization.md) were updated with details to help guide you in communicating your monetization strategy, and include new branding [badges](../build/distribute/guidelines/monetization.md#branding-assets-for-monetization) you can use to visually indicate when content or features require a purchase or when they are paid and unlocked. Please ensure you review the [updated monetization guidelines](../build/distribute/guidelines/monetization.md) carefully for specific details. **NOTE:** Adobe does not currently provide a specific monetization feature, but with this update, provides a way for developers to communicate the monetization details of their add-ons.

- The first phase of add-on analytics support has been released, and allows developers to [download insights data](../build/distribute/public-dist.md#post-submission-details-and-insights) for their published add-ons via the [Download insights](../build/distribute/public-dist.md#post-submission-details-and-insights) button in the in-app distribution modal.
- A new [Concepts guide](../learn/platform_concepts/document-api.md) was added to the [Document APIs](../../references/document-sandbox/document-apis/) section to provide a deep-dive into the architecture and key elements of the Adobe Express Document Object Model (DOM).

## 2024-02-14

- A new `id` accessor has been added to the [`BaseNode`](../../references/document-sandbox/document-apis/classes/BaseNode.md) class in the Document APIs and is inherited by all classes that extend it. The `id` represents a unique identifier that stays the same when the file is closed and reopened, or if the node is moved to a different part of the document.

## 2024-02-07

- A new [`createPath`](../../references/document-sandbox/document-apis/classes/Editor.md#createpath) method is now available for allowing you to create a path with the Document APIs.
- Updates descriptions in various methods and classes in the [Document APIs](../../references/document-sandbox/document-apis/).
- Updates to the [`createRenditions`](../../references/addonsdk/app-document.md#createrenditions) API, including a new [`print`](../../references/addonsdk/addonsdk-constants.md) option for `RenditionIntent` to be be used for generating a print optimized pdf, and an update to [`PdfRenditionOptions`](../../references/addonsdk/app-document.md#pdfrenditionoptions) which exposes the ability to customize each PDF Page Box's (`MediaBox`, `BleedBox`, `CropBox`, `TrimBox`) dimensions using a `pageBoxes` property.
- Updates to the [Using Adobe Spectrum tutorial](../learn/how_to/tutorials/spectrum-workshop/index.md) with additional details on [why you should use Spectrum CSS variables](../learn/how_to/tutorials/spectrum-workshop/part3.md#styling-with-spectrum-css) to style your add-ons, and [additional helpful guidelines for locating and using them](../learn/how_to/tutorials/spectrum-workshop/part3.md#layout-and-typography-styling).
- The table of contents in each Document API class/interface/constant has been removed since it was a duplicate of the right side navigation menu.

## 2024-01-31

Added a new tutorial - [Building UIs using Adobe's Spectrum Design System](../learn/how_to/tutorials/spectrum-workshop/index.md).

## 2024-01-09

### New Experimental APIs

- [`startPremiumUpgradeIfFreeUser()`](../../references/addonsdk/addonsdk-app.md#startpremiumupgradeiffreeuser) experimental API has been added to the [addOnUISdk.app](../../references/addonsdk/addonsdk-app.md) object to display the in-app monetization upgrade flow and returns a value indicating whether the user upgraded to premium or not.

- [`isPremiumUser()`](../../references/addonsdk/app-currentUser.md#ispremiumuser) experimental API has been added to the [addOnUISdk.app.currentUser](../../references/addonsdk/app-currentUser.md) object to determine if the current user is a premium or free user.

<InlineAlert slots="text" variant="warning"/>

**IMPORTANT:** The above new APIs are currently **experimental only** and should not be used in any add-ons you will be distributing until declared stable. To use these APIs, you will first need to set the `experimentalApis` flag to `true` in the [`requirements`](../../references/manifest/index.md#requirements) section of the `manifest.json`.

### Additional Updates

- A new [`PdfRenditionOptions`](../../references/addonsdk/app-document.md#pdfrenditionoptions) object is now available to be used with the the [`createRenditions()` export API](../../references/addonsdk/app-document.md#createrenditions) and allows a user to specify an optional [bleed](../../references/addonsdk/app-document.md#bleed) object (for printing).
- A new [`isPrintReady`](../../references/addonsdk/app-document.md#pagemetadata) property has been added to the [`PageMetadata` API](../../references/addonsdk/app-document.md#pagemetadata) to indicate if the page is ready to print.
- Updated the [FAQ](../support/faq.md#what-mime-type-is-returned-from-a-pdf-that-was-exported-with-the-createrenditions-method) regarding the mime type for exported PDF files. It will now return `application/pdf` (as opposed to `text/plain` from an earlier update).

## 2023-12-07

<InlineAlert slots="text" variant="warning"/>

**BREAKING NEWS:** The [Adobe Express Document Sandbox](../../references/document-sandbox/) and all associated APIs have been deemed stable, and **no longer require the `experimentalApis` flag**. As a result, some breaking changes with these experimental APIs were introduced before deeming them stable, and they are summarized below. Please read them thoroughly and update your in-development add-ons as needed. If you run into any issues, please reach out to us on our [Adobe Express Add-on Developer’s Discord channel](http://discord.gg/nc3QDyFeb4) for help.

### Breaking changes (experimental APIs)

Some items in the following list of changes may have been mentioned in recent updates but are being listed in this summary again to serve as a reminder.

- The methods in the [Document API Editor class](../../references/document-sandbox/document-apis/classes/Editor.md) to create a color fill and stroke have been renamed to [`makeColorFill`](../../references/document-sandbox/document-apis/classes/Editor.md#makecolorfill) and [`makeStroke`](../../references/document-sandbox/document-apis/classes/Editor.md#makestroke) respectively.
- `strokes` and `fills` have been renamed to their singular counterpart. (Express does not support multiple strokes or fills). You should use `stroke` and `fill` going forward to access them, and they will no longer be `ItemList` objects, since they represent only a single stroke or fill.

  ```js
  // Before
  rectangle.fills.append(rectFill);
  ellipse.fills.append(ellipseFill);

  // After
  rectangle.fill = rectFill;
  ellipse.fill = ellipseFill;
  ```

  - `fill` and `stroke.color` are just a [color object](../../references/document-sandbox/document-apis/interfaces/Color.md) of the form `{ red, green, blue, alpha }`.
  - `stroke` is an object of the form `{ color, width, dashPattern, dashOffset }`

- Color utilities have moved to [`colorUtils`](../../references/document-sandbox/document-apis/classes/ColorUtils.md) instead of `utils`.

  **Old**<br/>
  <del>

  ```js
  import { utils } from "express-document-sdk";
  const color = utils.createColor(1, 0, 0);
  ```

  </del>

  **New**<br/>

  ```js
  import { colorUtils } from "express-document-sdk";

  // any of:
  const color = colorUtils.fromRGB(1, 0, 0); // optional alpha
  const color = colorUtils.fromRGB({ red: 1 , green: 0, blue: 0 };); // optional alpha
  const color = colorUtils.fromHex("#ff0000");
  const color = { red: 1, green: 0, blue: 0, alpha: 1 }; // mandatory alpha
  ```

  - `fromHex` returns a color from a Hex string -- e.g., `colorUtils.fromHex("#FF8040")` or `colorUtils.fromHex("#FF8040FF")` (including the optional alpha);
  - `fromRGB` returns a color from a set of RGB(A) values (0-1) -- e.g., `colorUtils.fromRGB(1,0.5,0.25,1)`.
  - `toHex` converts a color object to a Hex string -- e.g., `colorUtils.toHex(aColor)`.

- `allChildren` returns an `iterator`, not an `Array`. However if you want to use array methods (ie: `Array#map`), you can use `Array.from` to convert it to an array.
- Strokes and fills will no longer _move_ if you add an existing `stroke`/`fill` to another shape (previously the original shape would lose the corresponding `stroke` or `fill`). For example:

  ```js
  // Old way
  const greenFill = editor.createColorFill(colorUtils.fromRGB(0, 0, 1));
  someRect.fills.append(greenFill);
  anotherRect.fills.append(greenFill);
  /* oops, someRect no longer has a green fill, because anotherRect is its parent */
  ```

  versus:

  ```js
  // New way
  const greenFill = editor.makeColorFill(colorUtils.fromRGB(0, 0, 1));
  someRect.fill = greenFill;
  anotherRect.fill = greenFill;
  /* both rectangles have a green fill */
  ```

- Some things that previously didn't make sense will now cause compile errors in typescript, or throw in javascript:
  - Do not assume a node's parent is movable — e.g., an artboard can't be repositioned.
  - Not all shapes support setting `opacity` or `locking` (e.g, the document root or an artboard).
- The `translateX` and `translateY` properties have been replaced by a single translation object.

  ```js
  // old
  rectangle.translateX = 100;
  rectangle.translateY = 20;

  // new
  rectangle.translation = { x: 100, y: 20 }; // both x,y properties are required
  ```

- A new [`BaseNode`](../../references/document-sandbox/document-apis/classes/BaseNode.md) class has been introduced, and [`ContainerNode`](../../references/document-sandbox/document-apis/interfaces/ContainerNode.md) has been moved from a class to an interface.
- The key to load APIs that use the Document APIs has changed, as well as the module names you import APIs from in the [Document Sandbox](../../references/document-sandbox/). The old ones will still work, but the CLI and templates have all been updated to use the new names. Please update your add-ons to use the new ones shown below:

  **Adobe Express Document APIs SDK import**<br/>
  For access to the [Express document and content authoring APIs](../../references/document-sandbox/document-apis/):

  <del>

  ```js
  // Old
  import { editor } from "express";
  ```

  </del>

  ```js
  // New
  import { editor } from "express-document-sdk";
  ```

  **Document Sandbox SDK import**<br/>
  For access to the [document sandbox runtime APIs](../../references/document-sandbox/):

  <del>

  ```js
  // Old
  import AddOnScriptSdk from "AddOnScriptSdk";
  ```

  </del>

  ```js
  // New
  import addOnSandboxSdk from "add-on-sdk-document-sandbox";
  ```

- The [`manifest.json` entry point](../../references/manifest/index.md#entrypoints) for the document sandbox script code reference was renamed from `script` to `documentSandbox`, as shown below:

  ```json
    "entryPoints": [
          {
              "type": "panel",
              "id": "panel1",
              "main": "index.html",
              "documentSandbox": "code.js" // used to be "script": "code.js"
          }
      ]
  ```

- The [`apiProxy()`](../../references/addonsdk/instance-runtime.md#apiproxy) method in the [`addOnSandboxSdk.instance.runtime`](../../references/addonsdk/addonsdk-instance.md#objects) object now accepts `"documentSandbox"` as a parameter when referring to the entry point in the manifest where your document sandbox code resides, instead of `"script"`.
- The [`RuntimeType`](../../references/addonsdk/addonsdk-constants.md) constant now uses the value of `"documentSandbox"` in lieu of `"script"`.

  **IMPORTANT:** The above updates should be considered breaking changes, so any add-ons in development that relied on the experimental APIs may not work correctly until you make changes to use the new/updated ones above. The intention was to ensure these important changes were made prior to marking the APIs stable to 1) make them more intuitive for developers, 2) significantly improve the process of working with colors, strokes and fills, and 3) prevent certain operations from corrupting the document.

- The CLI has been updated to release version `1.1.1`, and includes the following:

  - The document sandbox templates have been updated to reflect all of the latest changes to the [Document Sandbox APIs](../../references/document-sandbox/), and the `experimentalApis` flag has been removed. Please review the updated [references](../../references/document-sandbox/) and changelog entries thoroughly for details on all of the recent changes. You may also want to refer to the [document sandbox code samples](https://github.com/AdobeDocs/express-add-on-samples/tree/main/document-sandbox-samples) for additional help on how to use them.
  - Typings support has been added to the `javascript` templates to enable intellisense features.
  - Manifest property additions.
  - General improvements and bug fixes.

  **NOTE:** The new version should be installed by default when you create a new add-on. If, for any reason, it doesn't, you can force it to install by clearing the npx cache first with `npx clear-npx-cache` or by specifying the version in the command, i.e.: `npx @adobe/create-ccweb-add-on@1.1.1 my-add-on`. You can update any existing add-ons to use this new version by updating the version of the `ccweb-add-on-scripts` in the `package.json` to `1.1.1`.

- All [code samples](https://github.com/AdobeDocs/express-add-on-samples/tree/main/document-sandbox-samples) and the [Document API tutorial](../learn/how_to/tutorials/grids-addon.md) have also been updated to reflect all of the latest changes to the [Adobe Express Document Sandbox APIs](../../references/document-sandbox/document-apis/) listed here.
- Removed all experimental APIs notes/warnings around the **Document Sandbox** since they **are now stable**.

<InlineAlert slots="text" variant="warning"/>

**Known Issue:** Please note, there is an edge case where **removing a page with your add-on** could potentially cause a problem where the UI needs to be reloaded. This will be resolved in the very near future, but please take caution and be aware that it would be best to avoid page removal in the short-term until it's resolved.

### Additional Updates

- A new `getPagesMetadata()` method is now available in the [Add-on UI SDK `document`](../../references/addonsdk/app-document.md#getpagesmetadata) object and includes an example code snippet. **NOTE:** This method is still considered **experimental only** and should not be used in any add-ons you will be distributing until it has been declared stable. To use this method, you will first need to set the `experimentalApis` flag to `true` in the [`requirements`](../../references/manifest/index.md#requirements) section of the `manifest.json`.
- The [`createRenditions()` export API](../../references/addonsdk/app-document.md#createrenditions) was updated with the following changes:
  - You can now choose to generate renditions of specific pages via a new [`Range.specificPages`](../../references/addonsdk/addonsdk-constants.md) constant value.
  - The returned type now also includes page metadata (see [`PageMetadata`](../../references/addonsdk/app-document.md#pagemetadata)) including useful information such as the id, page size, pixels per inch, and whether the page has premium or temporal (timeline) content or not, (in addition to the existing blob and title). An example is provided in the reference as well as in [the use cases](../learn/how_to/page_metadata.md).
- A new [document metadata use case example](../learn/how_to/document_metadata.md) has been added to show how to retrieve the [document id](../../references/addonsdk/app-document.md#id) and [title (ie: name)](../../references/addonsdk/app-document.md#title), including how to listen for the [associated events](../../references/addonsdk/addonsdk-app.md#events).
- New tables have been added to the [Communication API reference](../../references/document-sandbox/communication/index.md) denoting the [supported](../../references/document-sandbox/communication/index.md#supported-data-types) and [unsupported data types](../../references/document-sandbox/communication/index.md#unsupported-data-types) that can be used across the [Communication API](../../references/document-sandbox/communication/index.md) layer.

## 2023-12-04

### Updates

- The [Document API's](../../references/document-sandbox/document-apis/) were updated to add a new [`ColorUtils`](../../references/document-sandbox/document-apis/classes/ColorUtils.md) class, which replaces the previous `utils` module that was used as a color helper with a more enhanced utlility. If you've used the old `utils` module in your add-ons, it will require you to update them to use the new named import of `colorUtils` instead of `utils`. Color creation should now be done using the new [`colorUtils` module](../../references/document-sandbox/document-apis/classes/ColorUtils.md). An example of the old way and new way to create a color are shown below for reference:

  ```js
  // Before
  import { utils } from "express-document-sdk";
  const color = utils.createColor(1, 0, 0);

  // After
  import { colorUtils } from "express-document-sdk";

  // any of:
  const color = colorUtils.fromRGB(1, 0, 0); // optional alpha
  const color = colorUtils.fromRGB({ red: 1, green: 0, blue: 0 }); // optional alpha
  const color = colorUtils.fromHex("#ff0000");
  const color = { red: 1, green: 0, blue: 0, alpha: 1 }; // mandatory alpha
  ```

  The [code samples](https://github.com/AdobeDocs/express-add-on-samples/tree/main/document-sandbox-samples) have also been updated, so please also refer to those for further details on how to use it. Please note, the [example code snippets](../../references/document-sandbox/document-apis/index.md#example-code-snippet) and samples using `fills` or `strokes` off a node class were also updated to use a singular `Fill` or `Stroke` object instead of as an `ItemList` object.

  ```js
  // Before
  rectangle.fills.append(rectFill);
  ellipse.fills.append(ellipseFill);

  // After
  rectangle.fill = rectFill;
  ellipse.fill = ellipseFill;
  ```

- A new release has landed for the [**In-App Developer Submission experience**](../build/distribute/) in Express. Some highlights from the release:

  **Create Add-on flow:** You can now create [an add-on "container"](../build/distribute/public-dist.md#step-2-add-on-listing-settings) as your first step in building add-ons within the existing in-app distribution workflow. Creating the container gets you access to a few important settings and data (for instance your unique subdomain, see below) before you continue the development process in the CLI. All existing add-ons will automatically receive a parent container with the associated additional features today.

  **Unique Subdomain retrieval:** As part of your add-on container, you will now be able to easily retrieve a unique subdomain for your add-on. Simply choose one of your add-ons in the distribution workflow and navigate to the new "Settings" tab and copy the Add-on URL. This URL is handy for addressing issues with CORS by adding the URL as an allowed origin. See [our CORS guide](../learn/platform_concepts/context.md#cors) for more details.

  **Delete Add-ons:** The "container" concept allowed us to offer better management and cleanup of your add-ons. You will now find the option to delete an add-on container entirely from the new "Settings" tab of a given add-on.

  **NOTE:** You can only delete add-ons that have not been published publicly or submitted to our Review team. Please contact us if you need to un-publish an add-on.

  **Supported Languages:** The [version details step](../build/distribute/public-dist.md#step-4-enter-listing-details) for publishing add-ons publicly now includes fields to indicate which languages are supported by your add-ons (beyond the required English). You can choose from any of the languages Express supports, and your designation will be shown to users when they browse your listing details. See [our sample for detecting a user's locale to localize your add-on](../learn/how_to/theme_locale.md).

- Updated list of templates and details to include the [Document Sandbox template options](./local_development/dev_tooling.md#templates), and how to still scaffold from one when the [`--template` parameter is not explicitly supplied](./local_development/dev_tooling.md#no-template-parameter).
- New FAQ item regarding the mime type for exported PDF files. This is due to an unexpected change made in Adobe Express core to the mime type returned when you generate a PDF using the export [`createRenditions`](../../references/addonsdk/app-document.md#createrenditions) method. In the past it would return `application/pdf`, but currently it returns `text/plain`. This is something to be aware of if you are inspecting the mime type in the response and failing if it's anything other than `application/pdf`.
- Removed NPS survey.

## 2023-11-30

### Updates

- Adds support to the [Add-on UI SDK](../../references/addonsdk/index.md) for retrieving the [document id](../../references/addonsdk/app-document.md#id) and [title](../../references/addonsdk/app-document.md#title), as well as the ability for the add-on to be notified of the [associated events](../../references/addonsdk/addonsdk-app.md#events).
- Updates the names of the SDK imports for the [Document Sandbox](../../references/document-sandbox/communication/index.md) and the [Document API's SDK](../../references/document-sandbox/document-apis/):

  **Document Sandbox SDK import**<br/>

  from:

  `import AddOnScriptSdk from "AddOnScriptSdk";`

  to:

  `import addOnSandboxSdk from "add-on-sdk-document-sandbox";`

  which also requires the following line to change in the example code to use the new reference:

  `const { runtime } = addOnSandboxSdk.instance; // runtime object provides direct access to the comm methods`

  **Express Document SDK Import (for accessing the Document APIs**<br/>

  from:

  `import { editor } from "express";`

  to:

  `import { editor } from "express-document-sdk";`

  **NOTE:** This includes the named imports for `utils` and `constants` modules as well if needed (ie: `import { editor, utils, constants } from "express-document-sdk"`).

- Updates the [`manifest.json` entry for the document sandbox script code reference](../../references/manifest/index.md#entrypoints) from `script` to `documentSandbox`, as shown below:

  ```json
    "entryPoints": [
          {
              "type": "panel",
              "id": "panel1",
              "main": "index.html",
              "documentSandbox": "code.js"
          }
      ]
  ```

- [`apiProxy()`](../../references/addonsdk/instance-runtime.md#apiproxy) now accepts `"documentSandbox"` as a parameter when referring to the entry point in the manifest where your document sandbox code resides, instead of `"script"`.
- The [`RuntimeType`](../../references/addonsdk/addonsdk-constants.md) constant can now have a value of `"documentSandbox"` in lieu of `"script"`.

<InlineAlert slots="text" variant="warning"/>

**IMPORTANT:** The old import names will continue to be supported for a period of time to allow developers to migrate to the new import names, but we encourage you to update as soon as possible to avoid any future issues.

## 2023-11-28

### Updates

- The [Web API's in the Document Sandbox Reference](../../references/document-sandbox/web/index.md) were updated to remove the timer methods which are no longer supported (ie: `setTimeout()`, `clearTimeout` and `setInterval()`, `clearInterval`).
- The [Document API References](../../references/document-sandbox/document-apis/) were updated with the following additions and changes:

  **New Classes/Interfaces**<br/>

  - New [RestrictedItemList class](../../references/document-sandbox/document-apis/classes/RestrictedItemList.md)
  - New [UnknownNode class](../../references/document-sandbox/document-apis/classes/UnknownNode.md)
  - New [SolidColorShapeNode class](../../references/document-sandbox/document-apis/classes/SolidColorShapeNode.md)
  - New [Point interface](../../references/document-sandbox/document-apis/interfaces/Point.md)
  - New `queueAsyncEdit` method added to the [Editor](../../references/document-sandbox/document-apis/classes/Editor.md) class.
  - Renames the [Constants](../../references/document-sandbox/document-apis/enumerations/) to remove the `Value` suffix.

  **Updates to Node Classes**<br/>

The accessors and methods below were removed or replaced with new names in the [`Node` class](../../references/document-sandbox/document-apis/classes/Node.md) and classes that extend it. Please refer to the [Document API References](../../references/document-sandbox/document-apis/) specifically to learn more about each.

- Removes `absoluteRotation` accessor
- Removes `absoluteTransform` accessor
- Removes `relativeRotation` accessor
- Removes `relativeTransform` accessor
- Removes `translateX` accessor
- Removes `translateY` accessor
- Adds `rotation` accessor
- Adds `rotationInScreen` accessor
- Adds `transformMatrix` accessor
- Adds `translation` accessor
- Adds `setPositionInParent` method
- Adds `setRotationInParent` method

## 2023-11-27

Updated [Document API references](../../references/document-sandbox/document-apis/) to include:

- [ComplexShapeNode class](../../references/document-sandbox/document-apis/classes/ComplexShapeNode.md)
- [GridLayoutNode class](../../references/document-sandbox/document-apis/classes/GridLayoutNode.md)
- [IStrokableNode interface](../../references/document-sandbox/document-apis/interfaces/IStrokableNode.md)
- [FillRule constant](../../references/document-sandbox/document-apis/enumerations/FillRule.md)

## 2023-11-6

- Added a [new tutorial section](../learn/how_to/tutorials/) to the Getting Started guides, including a new ["Building your first add-on with the Document API" tutorial](../learn/how_to/tutorials/grids-addon.md) by Davide Barranca.
- Updated the naming conventions from Script Runtime to Document Sandbox and Editor APIs to Adobe Express Document APIs. The Document Sandbox now includes the Communication APIs, Web APIs and the Document APIs.
- Updated sample code snippets to use the `addOnUISdk` import name (vs `AddOnUISDK`) similar to what's generated in the templates for consistency.

## 2023-10-26

### Updates

New questions and answers added to the FAQ regarding Adobe's use of add-on data, where to file feature requests and more.

## 2023-10-10

### Updates

Updates to the [OAuth APIs](../../references/addonsdk/app-oauth.md) to allow for a new optional `windowSize` parameter to be specified in the [`AuthorizationRequest`](../../references/addonsdk/app-oauth.md#authorizationrequest) object and the [`AuthorizeWithOwnRedirectRequest`](../../references/addonsdk/app-oauth.md#authorizewithownredirectrequest) to set the desired size of the authorization window.

## 2023-10-09

### Updates

Published new [Guidelines and requirements section](../build/distribute/guidelines/); including [General guidelines](../build/distribute/guidelines/general/), [Developer brand guidelines](../build/distribute/guidelines/), [Monetization guidelines](../build/distribute/guidelines/monetization.md) and [Generative AI guidelines](../build/distribute/guidelines/genai/).

## 2023-10-03

### Updates

New versions of the CLI packages:

```json
  "@adobe-ccwebext/ccweb-add-on-manifest": "1.5.0"
  "@adobe-ccwebext/ccweb-add-on-core": "1.5.0"
  "@adobe-ccwebext/ccweb-add-on-ssl": "1.5.0"
  "@adobe-ccwebext/ccweb-add-on-analytics": "1.5.0"
  "@adobe-ccwebext/ccweb-add-on-developer-terms": "1.5.0"
  "@adobe-ccwebext/create-ccweb-add-on": "1.5.0"
  "@adobe-ccwebext/ccweb-add-on-scaffolder": "1.5.0"
  "@adobe-ccwebext/ccweb-add-on-scripts": "1.5.0"
  "@adobe-ccwebext/ccweb-add-on-sdk-types": "0.3.0"
```

which include:

- Updated templates for both iframe and document sandbox add-ons:

  - All new add-ons created (other than those based on javascript) use `spectrum-web-components` with the Express theme pre-set.
  - React-based templates include [`swc-react`](https://opensource.adobe.com/spectrum-web-components/using-swc-react/) setup.
  - The `javascript-with-editor-apis` template has been removed from the initial template selection in this version but replaced with the option from the CLI to [include the document sandbox](https://developer.adobe.com/express/add-ons/docs/references/document-sandbox/#cli-generated-script-runtime-add-on) when creating a new add-on.

- New type support for typescript based add-ons.
- Ability to recreate your SSL certificates.

#### Documentation updates

- Updated [document sandbox Reference docs](https://developer.adobe.com/express/add-ons/docs/references/document-sandbox/#cli-generated-script-runtime-add-on) to reflect the new CLI prompt to include document sandbox (vs the specific template).
- Updated [Getting Started guides](./) documentation and screenshots to reflect the **new Add-on Launchpad panel update** to the new **two-tab view** for "Discover" and "Your Add-ons".

## 2023-09-26

### Removed

- Removed the experimental APIs notes/warnings around the **Audio APIs and User APIs** since they **are now stable**.
- Removed references to the Dropbox sample since the [import-images-from-oauth](https://developer.adobe.com/express/add-ons/docs/samples/#import-images-using-oauth) contains the same functionality.

### Updated

- Updated the Express add-ons [introduction video](https://developer.adobe.com/express/add-ons/docs/guides/) with a newly created version.

## 2023-09-25

### Updates

The [Editor API references](https://developer.adobe.com/express-add-on-apis/docs/api/classes/Editor/) have been updated with additional descriptions and details as well as some new and modified APIs:

- Artboard now has a single fill only. **Note:** it's possible that all node types will move to this model in the near future.
- The `name` property is now only available on `PageNode`, not all node types.
- New `Node.locked` & `Context.selectionIncludingNonEditable` properties were added for the locking feature that recently shipped in Express.

<InlineAlert slots="text" variant="info"/>

If you're using the experimental Document Sandbox APIs in any add-ons currently, we encourage you to check the specific methods and objects you're using in these [updated references](https://developer.adobe.com/express-add-on-apis/docs/api/classes/Editor/) to discover anything new or changed.

## 2023-09-19

### Added

- New [iframe Sandbox Context guide](../learn/platform_concepts/context.md) with details on the new `subdomain` support and CORS handling.
- How-to videos embedded in various guides to help visually show how to use the information in those sections.

### Updates

- **New Types Package Versions Released** <br/>

  - A new version `0.1.6` of the `@adobe-ccwebext/ccweb-add-on-sdk-types` package with the latest typings for the [`AddOnSDK` (iframe)](https://developer.adobe.com/express/add-ons/docs/references/addonsdk/), including new experimental APIs, as well as general improvements and bug fixes.
  - A new version `0.2.0` of the `@adobe-ccwebext/ccweb-add-on-sdk-types` package with the latest typings for the **document sandbox/Editor APIs**.

  **IMPORTANT**:
  Developers who are **NOT** using the [document sandbox/Editor APIs](https://developer.adobe.com/express/add-ons/docs/references/document-sandbox/) should update to their types package to `0.1.6` at minimum by changing the version of it to `@adobe-ccwebext/ccweb-add-on-sdk-types@0.1.6` in the `package.json`.

  The new types `0.2.0` types package will be used automatically for any new add-ons created. If you would like to update an existing add-on to the `0.2.0` version, you will need to update the `ccweb-add-on-sdk-typings.d.ts` file in your add-on with the content [here](https://github.com/adobe-ccwebext/ccweb-add-on-cli/blob/main/packages/wxp-sdk-typings/ccweb-add-on-sdk-typings.d.ts).

- [Performance guide](../build/advanced-topics/performance.md) updates to include [**Task Manager**](../build/advanced-topics/performance.md#task-manager) and [**Memory Consumption**](../build/advanced-topics/performance.md#memory-consumption-monitoring) details for add-ons.
- [FAQ update](../support/faq.md) for [`SharedArrayBuffer`](../support/faq.md#is-sharedarraybuffer-supported).

## 2023-09-12

### Updates

- Added supported file types for import and export to the [FAQ](../support/faq.md).

## 2023-09-07

### Updates

<del>

- The <a href="../references/document-sandbox/communication/index.md">Communication API</a> in the <a href="../references/document-sandbox/">document sandbox reference section</a> was updated to change the example code importing the SDK to a default import rather than a named import as it was previously:

  from:

  `import { AddOnSdkApi } from "AddOnSdkApi";`

  to:

  `import AddOnScriptSdk from "AddOnScriptSdk";`

  Note that you can now name the imported module whatever you'd like, but for simplicity in the examples, the name is kept the same. **Since these APIs are currently experimental, this change will not impact any in-production add-ons, _however_, it will require you to update any existing usage of these APIs in progress**.

</del>

- A **new 1.4.2 version of the CLI** was also released with an updated [`javascript-with-editor-apis` template](../../references/document-sandbox/index.md) reflecting the default SDK import noted in the first bullet above. The new CLI version will install automatically when you create a new add-on, or you can update existing add-ons by changing the version of the `ccweb-add-on-scripts` in the `package.json` to `1.4.2`.
- Updated the [FAQ](../support/faq.md) with details on Experimental APIs and suppported file types for exported content.

## 2023-09-05

### Added

Added new **Audio API** documentation. You can now import audio to the current Adobe Express document in two different methods:

1. Using the new [`addAudio()`](https://developer.adobe.com/express/add-ons/docs/references/addonsdk/app-document/#addaudio) method, which requires a [`MediaAttributes`](https://developer.adobe.com/express/add-ons/docs/references/addonsdk/app-document/#mediaattributes) object containing the `title` of the audio content.
2. Using [drag and drop](https://developer.adobe.com/express/add-ons/docs/references/addonsdk/addonsdk-app/#enabledragtodocument), and supplying the [`MediaAttributes`](https://developer.adobe.com/express/add-ons/docs/references/addonsdk/addonsdk-app/#mediaattributes) object in the [`DragCompletionData`](https://developer.adobe.com/express/add-ons/docs/references/addonsdk/addonsdk-app/#dragcompletiondata).

Please note, in both cases, the `MediaAttributes` object is required for audio content, but optional for video and image content. A new code sample will be supplied in the near future, but in the meantime, please refer to the example usage snippets provided in the [SDK Reference](https://developer.adobe.com/express/add-ons/docs/references/addonsdk/app-document/#addaudio) and [Implementing Common Use Cases Guide](https://developer.adobe.com/express/add-ons/docs/guides/develop/).

<!-- <InlineAlert slots="text" variant="warning"/>

**IMPORTANT:** The new Audio API's are currently ***experimental only*** and should not be used in any add-ons you will be distributing until they have been deemed stable. To try out these new APIs, you will first need to set the `experimentalApis` flag to `true` in the [`requirements`](../manifest/index.md#requirements) section of the `manifest.json`. -->

## 2023-08-31

### Added

Added new code sample to demonstrate how to use SWC-React and set theme properties in add-ons called **swc-react-theme-sampler** to the [Code Samples](https://developer.adobe.com/express/add-ons/docs/samples/#swc-react-theme-sampler).

### Updated

- Updated the [User Interface Guide](../build/design/index.md) to add more notes around the recommended use of `swc-react` over React Spectrum and to point to the new sample mentioned above.

### Fixed

- Fixed bug in the [locale](../../references/addonsdk/app-ui.md) example.

## 2023-08-29

- Added [`currentUser` API](../learn/how_to/user_info.md) details and usage example to the [SDK References](https://developer.adobe.com/express/add-ons/docs/references/addonsdk/) and [Implementing Common Use Cases Guide](../learn/how_to/index.md).
- Added a new [licensed-addon code sample](https://developer.adobe.com/express/add-ons/docs/samples.md#licensed-addon) to illustrate how to implement monetization by leveraging the current userid.
- Added [`devFlags` API](https://developer.adobe.com/express/add-ons/docs/references/addonsdk/app-devFlags) details, which can be used to simulate certain behavior during development.

## 2023-08-17

### Bugs and Fixes

- There's currently a bug where `addArtboard` could crash the application or corrupt the document if there's no `fill` specified on the artboard. _Please ensure you always add a fill in the same frame as the artboard creation until this issue is resolved_. Also note, when this bug is fixed, the `ArtboardNode` will accept a single `fill` object, rather than an `ItemList` of `fill`(s).

- Currently, in the `addPage` API, a new page is created, but the selected context is not changed to the newly added `artboard`. As a result, from a UI perspective, the user remains on the previous page. A change will be implemented this week which will change the default context to the `artboard` child of the newly added page. This results in actual navigation to the newly added page, and all new content which is added using the Editor APIs will be added to this page.

  **IMPORTANT:** We recommend that you **_only test the use of these experimental Editor APIs against non-essential documents_**, due to the potential for loss or corruption.

### Updates

- Premium Content handling details have been added to the [Implementing Common Use Cases Guide](../learn/how_to/premium_content.md). Note the warning for ensuring that you include the specified `permissions` in the [`manifest.json`](../../references/manifest/index.md#entrypointspermissionssandbox) to `allow-popups` and `allow-popups-to-escape-sandbox` to ensure the pricing page can be loaded when needed (and note the addition of the `renditionPreview` flag in the [`requirements`](../../references/manifest/index.md#requirements) of the manifest when you want to allow premium content to be previewed).

## 2023-08-09

### Added

- Added new [references section](../../references/document-sandbox/) for the document sandbox APIs.

### Important notes on document sandbox APIs (aka Document Sandbox)

- These APIs are experimental!
  - Do not test your add-ons on documents that you care about as these APIs are not currently considered stable.
  - Be sure to only use documented APIs when writing your add-ons. Use of undocumented APIs (which may be prefixed with an underscore, but not always) is not supported and may cause your add-on to fail or lead to document corruption. Visibility of a method or property is visible via `console.log` is not an indication of whether that field is supported or documented.
- Debugging & Console messages
  - You may see "Empty transaction not added to pendingTransaction" while running code in the document sandbox. You can ignore this for now.
  - You may see "Detected a possible stutter. Excessive ECS Frame duration of ## ms" in the console. You can ignore this for now.
  - If your script code has a syntax error, the console will log an unhelpful error message (similar to `Uncaught (in promise) at adobe-internal.js:49`). Your add-on panel UI will be visible and continue to be interactive, but it won't be able to communicate with the document sandbox, resulting in what feels like non-responsive UI (e.g., clicking doesn't trigger the expected action). You'll want to configure your editor to highlight any syntax editors so that you can be sure your code is at least syntactically correct before you save.
- Intermittent issues
  - Auto reload of the add-on when a change is detected sometimes fails to work properly. This can result in changes to the UI HTML not being reflected, but can also cause the connection between the panel UI and the document sandbox to not be properly initialized (your UI may appear to be unresponsive as a result). If you encounter this situation, manually reloading the add-on from the developer panel will usually resolve the issue. We're working on a fix.
  - It's occasionally possible to run into a race condition where the communications bridge between the two contexts (panel vs document sandbox) is not set up in time. If you interact with your panel UI immediately after it's reloaded, the click may appear do nothing instead of invoking your script code. We're working on a fix for this.
- Common pitfalls
  - If you split your work on a document over multiple frames, be sure to protect against reentrancy, otherwise you may end up corrupting the user's undo stack. You should disable elements on the panel UI that could allow the user to execute your code before it is complete and then re-enable those elements when the code is done. The issue will be fixed in a future release.
  - When setting up communication between your panel UI code and your script sandbox code, calling `apiProxy()` with the wrong argument will do nothing without providing any error feedback. If communication is not working, carefully double-check your UI code is requesting the `"script"` API proxy and your script sandbox code is requesting the `"panel"` API proxy.
- Unexpected behavior

  - If the user has a selection and your add-on creates new content, the selection is cleared. This will be addressed before release. An API will be added in the future that will allow you to change the selection to content your add-on creates.
  - When you add text content to a document, font substitution is not working correctly. This means that if you use Asian-language characters, the user may see square boxes instead. If the user were to type the content manually, however, they would see the correct rendering. This issue will be fixed before release.
  - Setting a blend mode on a media container node (e.g., after calling `editor.createImageContainer`) will be visually reflected, but doesn't currently update the "Blend mode" field in the property panel.
  - Setting rotation on an empty group is ignored. Always add content (children) to a group first, and then set its rotation.
  - When removing elements from a parent element, the element may continue to show in the Adobe Express layer stack. This will be addressed in the future. This can also occur if you call `clear()` to remove all children from an element as well as when using `removeFromParent()`.
  - Shape elements added to the document by users (via the Media tab) do not support fill or stroke properties at this time. Furthermore, you should generally avoid making changes to these shapes (they'll appear as group nodes), as this could corrupt the document. We'll add protections around this in an upcoming release.
  - While the API supports adding multiple strokes to elements, Express currently only supports editing the _first_ stroke added. If you want to change the stroke of an element, _remove_ the existing strokes and then add the new stroke so that the element continues to have a single stroke. For example:

    ```js
    element.strokes.clear();
    element.strokes.append(newStroke);
    ```

- Likely API changes
  - Creating colors is currently done via `utils.createColor()`. We're likely to change how you assign colors to objects, so bear this in mind as you use the experimental APIs. Note that this means you cannot just pass a plain JS object of the form `{red, green, blue}` to the Editor APIs — it must be a color created using `utils.createColor`.
  - Editor API constants may be renamed or may change how they are accessed.
  - Fills and strokes can only be assigned to a single parent element. If you try to append a fill from one element to another element, the fill will be _moved_ and not cloned (just like moving a scenenode object from one parent to another). This behavior may change in the future.
  - There is no support for `fetch` in the document sandbox environment. You can work around this by exposing a method from your panel that your script code can call that does the work of fetching remote content. In the future we may abstract this for you automatically.
  - The `strokes` API is likely to be modified so that it only supports a single stroke.
- Typings & Typescript
  - Typings and samples showing how to use Typescript will be available in a future release.

## 2023-08-01

### Added

- Added new properties to the manifest reference for `renditionPreview` in the [`requirements`](../../references/manifest/index.md#requirements) section, and the `script` property to the [`entryPoints`](../../references/manifest/index.md#entrypoints) section to support the new experimental [document sandbox APIs](../../references/document-sandbox/).
- Added [`DisableDragToDocument`](../../references/addonsdk/addonsdk-app.md#disabledragtodocument-type-definition) and [`dropCancelReason`](../../references/addonsdk/addonsdk-app.md#dragendeventdata) support to the [`addonsdk.app`](../../references/addonsdk/addonsdk-app.md) reference.

## 2023-07-11

### Added

- [UX Guidelines](../build/design/ux_guidelines/introduction.md) are now available!
- A new [`requestedSize`](../../references/addonsdk/app-document.md#jpgrenditionoptions) parameter can now be supplied as part of the JPG and PNG rendition options passed in when exporting content with the `createRenditions` method.
- A new [`clipboard` permission](../../references/manifest/index.md#entrypointspermissions) can now be set with the `clipboard-write` value in the manifest to allow an add-on to write data to the clipboard.
- Information on [using fonts](../build/design/ux_guidelines/visual_elements.md#typography).
- CORS / COEP header handling added to the [CORS guide](../learn/platform_concepts/context.md#cors--coep-handling)

## 2023-06-08

### Added

- Initial release for the beta version of Adobe Express.<|MERGE_RESOLUTION|>--- conflicted
+++ resolved
@@ -22,17 +22,14 @@
 
 # Changelog
 
-<<<<<<< HEAD
-## 2025-08-28
-
-### Added
-
-Introduced a new [guide](./guides/getting_started/local_development/mcp_server.md) to our newly released **Adobe Express Add-on MCP Server (Beta)**. 
-
-With MCP-enabled IDEs (Cursor, Claude Desktop, etc.), developers can [connect to the Adobe Express Add-on MCP Server (Beta)](./guides/getting_started/local_development/mcp_server.md) to accelerate their add-on development with contextually-aware responses and reduced hallucinations from their AI-assistants.
-
-=======
->>>>>>> be69af1f
+## 2025-09-01
+
+### Added
+
+Introduced a new [guide](./guides/getting_started/local_development/mcp_server.md) with the release of our public beta **Adobe Express Add-on MCP Server**. 
+
+With MCP-enabled IDEs (Cursor, Claude Desktop, VS Code etc.), developers can [connect to the Adobe Express Add-on MCP Server (Beta)](./guides/getting_started/local_development/mcp_server.md) to accelerate their add-on development with contextually-aware responses and reduced hallucinations from their AI-assistants.
+
 ## 2025-08-25
 
 ### Added
