--- conflicted
+++ resolved
@@ -160,11 +160,7 @@
 
 #### Verify with Tool calls
 
-<<<<<<< HEAD
-The LLM will automatically invoke tools based on your prompts.Here is an example of Cursor making calls to the Adobe Express Add-on MCP Server (Beta) tools to retrieve the developer documentation and type definitions based on the query. The expanded tool calls reveal the results of either the documentation source that matched the query, or the TypeScript definitions for the specific API in the parameters.
-=======
 The LLM will automatically invoke tools based on your prompts. Here is an example of Cursor making calls to the Adobe Express Add-on MCP Server (Beta) tools to retrieve the developer documentation and type definitions based on the query. The expanded tool calls reveal the results of either the documentation source that matched the query, or the typescript definitions for the specific API in the parameters.
->>>>>>> 1e42a3b5
 
 <div className="container">
   <div className="image-column">
