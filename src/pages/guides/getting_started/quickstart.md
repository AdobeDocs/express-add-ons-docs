--- conflicted
+++ resolved
@@ -38,11 +38,7 @@
 
 ### Add-on CLI
 
-<<<<<<< HEAD
-The **[Adobe Express add-on CLI](dev-tooling.md#using-the-cli) (Command Line Interface) is required for add-on development** and allows you to create and host Adobe Express add-ons directly from your local machine.
-=======
 The **[Adobe Express add-on CLI](./local_development/dev_tooling.md#using-the-cli) (Command Line Interface) is required for add-on development** and allows you to create and host Adobe Express add-ons directly from your local machine.
->>>>>>> c10e7f13
 
 ## Step 1: Create your add-on project
 
@@ -57,11 +53,7 @@
 - `hello-world` is the name of the add-on you are creating.
 - The `--template` flag specifies the template to use for the add-on; in this case, `javascript-with-document-sandbox`. The parameter is optional, and when missing, the CLI will prompt you to choose one from a list.
 
-<<<<<<< HEAD
-The [Templates section](dev-tooling.md#templates) on the **Development Tools** page provides a list of available options; if your add-on doesn't need to manipulate documents, you may want to pick a sandbox-free template (e.g., `javascript` instead of `javascript-with-document-sandbox`).
-=======
 The [Templates section](./local_development/dev_tooling.md#templates) on the **Development Tools** page provides a list of available options; if your add-on doesn't need to manipulate documents, you may want to pick a sandbox-free template (e.g., `javascript` instead of `javascript-with-document-sandbox`).
->>>>>>> c10e7f13
 
 **For Windows Users:** If you're using the CLI in the terminal, you'll need to add `openssl` to the `path` under Environment Variables. If `git` is installed, `openssl` can be found at `C:\Program >Files\Git\usr\bin`. Otherwise, you can download `git` from https://git-scm.com/downloads, and add the directory location to the `path` variable in your Environment Variables.
 
@@ -188,12 +180,6 @@
 
 Congratulations! You've completed the quickstart and run your first add-on!
 
-<<<<<<< HEAD
-Next, check out the [development tools](dev-tooling.md) page to discover more details on topics to be aware of while building add-ons, followed by the rest of the [guides section](../index.md), where you will find in-depth resources for [designing](../design/index.md), [developing](../develop/index.md), [debugging](../debug/index.md) and [distributing](../distribute/index.md) your add-ons.
-
-If you're ready to dive into our developer platform, we highly recommend following the [tutorials](../tutorials/index.md), and exploring our collection of [code samples](../../samples.md). These samples provide hands-on examples of how to use our platform SDKs and APIs and are a great resource to help you get started building your own add-ons.
-=======
 Next, check out the [development tools](./local_development/dev_tooling.md) page to discover more details on topics to be aware of while building add-ons, followed by the rest of the [guides section](../), where you will find in-depth resources for [designing](../build/design/index.md), [developing](../develop/index.md), [debugging](./local_development/browser.md) and [distributing](../build/distribute/index.md) your add-ons.
 
-If you're ready to dive into our developer platform, we highly recommend following the [tutorials](/resources/tutorials), and exploring our collection of [code samples](../learn/samples.md). These samples provide hands-on examples of how to use our platform SDKs and APIs and are a great resource to help you get started building your own add-ons.
->>>>>>> c10e7f13
+If you're ready to dive into our developer platform, we highly recommend following the [tutorials](/resources/tutorials), and exploring our collection of [code samples](../learn/samples.md). These samples provide hands-on examples of how to use our platform SDKs and APIs and are a great resource to help you get started building your own add-ons.