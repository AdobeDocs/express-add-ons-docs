# addOnUISdk.app.document

Provides access to the methods needed for retrieving [document metadata](index.md#general-methods), [importing content](../../guides/learn/how-to/use-images.md#import-images-into-the-page) such as images, audio and video into the document, and for [exporting content](../../guides/learn/how-to/create-renditions.md) from the current document.

## General Methods

### id()

Retrieves the id of the document.

#### Signature

`id(): Promise<string | undefined>`

#### Return Value

A resolved `Promise` containing the `id` of the document.

<InlineAlert slots="text" variant="info"/>

**Note:** A `documentIdAvailable` event is triggered when the document id is available in the application. You can listen for this event via the [`addOnUISdk.app.on()`](./addonsdk-app.md#on) method.

#### Example Usage

<CodeBlock slots="heading, code" repeat="1" />

#### JavaScript

```js
import addOnUISdk from "https://express.adobe.com/static/add-on-sdk/sdk.js";

function setId(id) { /* ... */ }

addOnUISdk.ready.then(() => setId(await addOnUISdk.app.document.id()));

addOnUISdk.app.on("documentIdAvailable", data => {
  setId(data.documentId);
});
```

### title()

Retrieves the title/name of the document.

#### Signature

`title(): Promise<string>`

#### Return Value

A resolved `Promise` containing the `title` (ie: name) of the document.

<InlineAlert slots="text" variant="info"/>

**Note:** A `documentTitleChange` event is triggered when the document title is changed in the application. You can listen for this event via the [`addOnUISdk.app.on()`](./addonsdk-app.md#on) method.

#### Example Usage

<CodeBlock slots="heading, code" repeat="1" />

#### JavaScript

```js
import addOnUISdk from "https://express.adobe.com/static/add-on-sdk/sdk.js";

function setTitle(title) { /* ... */ }

addOnUISdk.ready.then(() => setTitle(await addOnUISdk.app.document.title()));

addOnUISdk.app.on("documentTitleChange", data => {
  setTitle(data.documentTitle);
});
```

### getPagesMetadata()

Retrieve the metadata for all of the pages in the document.

#### Signature

`getPagesMetadata(options: PageMetadataOptions): Promise<PageMetadata[]>`

#### Parameters

| Name      | Type     |                                           Description |
| --------- | -------- | ----------------------------------------------------: |
| `options` | `Object` | [`PageMetadataOptions`](index.md#pagemetadataoptions) object. |

#### Return Value

A resolved `Promise` containing a [`PageMetadata`](index.md#pagemetadata) array containing all of the pages in the document.

#### Example Usage

<CodeBlock slots="heading, code" repeat="2" languages="JavaScript, bash" />

#### JavaScript

```js
import addOnUISdk from "https://express.adobe.com/static/add-on-sdk/sdk.js";

// Wait for the SDK to be ready
await addOnUISdk.ready;

// Get metadata of all the pages
async function logMetadata() {
  try {
    const pages = (await addOnUISdk.app.document.getPagesMetadata({
        range: addOnUISdk.constants.Range.specificPages,
        pageIds: [
            "7477a5e7-02b2-4b8d-9bf9-f09ef6f8b9fc",
            "d45ba3fc-a3df-4a87-80a5-655e5f8f0f96"
        ]
    })) as PageMetadata[];
    for (const page of pages) {
      console.log("Page id: ", page.id);
      console.log("Page title: ", page.title);
      console.log("Page size: ", page.size);
      console.log("Page has premium content: ", page.hasPremiumContent);
      console.log("Page has audio content: ", page.hasAudioContent);
      console.log("Page has video content: ", page.hasVideoContent);
      console.log("Page has animated content: ", page.hasAnimatedContent);
      console.log("Page has timelines: ", page.hasTemporalContent);
      if (page.hasTemporalContent)
          console.log("Page includes temporal content with a duration of: ", page.temporalContentDuration);
      console.log("Pixels per inch: ", page.pixelsPerInch);
      console.log("Is page print ready: ", page.isPrintReady);
      console.log("Is page blank: ", page.isBlank);
      console.log("Template details: ", page.templateDetails);
    }
  }
  catch(error) {
    console.log("Failed to get metadata:", error);
  }
}
```

#### Output

```bash
Page id: 772dc4b6-0df5-469f-b477-2a0c5445a6ef
Page title: My First Page
Page size: { width: 2550, height: 3300 }
Page has premium content: false
Page has audio content: false
Page has video content: true
Page has animated content: false
Page has timelines: true
Page includes temporal content with a duration of: 100
Pixels per inch: 72
Is page print ready: true
Is page blank: false
Template details of page: { id: 'urn:aaid:sc:VA6C2:0ccab100-a230-5b45-89f6-7e78fdf04141', creativeIntent: 'flyer' }
```

### runPrintQualityCheck()

Tells Express to run a print quality check to determine if the document is ready for printing and updates the quality metadata with the result. For instance, if the document is not ready for printing, the `isPrintReady` property of the page metadata will be set to `false`.

<InlineAlert slots="text" variant="warning"/>

**IMPORTANT:** This method is currently **_experimental only_** and should not be used in any add-ons you will be distributing until it has been declared stable. To use this method, you will first need to set the `experimentalApis` flag to `true` in the [`requirements`](../manifest/index.md#requirements) section of the `manifest.json`.

#### Signature

`runPrintQualityCheck(options: PrintQualityCheckOptions): void`

#### Parameters

| Name      | Type     |                                                     Description |
| --------- | -------- | --------------------------------------------------------------: |
| `options` | `Object` | [`PrintQualityCheckOptions`](index.md#printqualitycheckoptions) object. |

#### Return Value

`void`

#### Example Usage

<CodeBlock slots="heading, code" repeat="2" languages="JavaScript" />

#### JavaScript

```js
import addOnUISdk from "https://express.adobe.com/static/add-on-sdk/sdk.js";

// Reference to the active document
const { document } = addOnUISdk.app;

// Run Print Quality Check
function runPrintQualityCheck() {
  try {
    document.runPrintQualityCheck({
      range: addOnUISdk.constants.Range.entireDocument,
    });
    console.log("Print quality check completed successfully");
  } catch (error) {
    console.log("Failed to run print quality check");
  }
}
```

#### Output

```bash
Print quality check completed successfully
```

#### `TemplateDetails`

Retrieve the details about the template used to create the document.

| Name              | Type     | Description                     |
| ----------------- | -------- | ------------------------------- |
| `id`              | `string` | Unique id of the template       |
| `creativeIntent?` | `string` | Creative intent of the template |

#### `PrintQualityCheckOptions`

The options to pass into the print quality check..

| Name       | Type                                         | Description                                                           |
| ---------- | -------------------------------------------- | --------------------------------------------------------------------- |
| `range`    | [`Range`](addonsdk-constants.md) | The range of the document to run the print quality check on.          |
| `pageIds?` | `string[]`                                   | Id's of the pages. (Only required when the range is `specificPages`). |

#### `PageMetadata`

The metadata of a page.

| Name                 | Type                                |                                                                                                                                                                                                                                                                                                                                                                Description |
| -------------------- | ----------------------------------- | -------------------------------------------------------------------------------------------------------------------------------------------------------------------------------------------------------------------------------------------------------------------------------------------------------------------------------------------------------------------------: |
| `id`                 | `string`                            |                                                                                                                                                                                                                                                                                                                                                        The id of the page. |
| `title`              | `string`                            |                                                                                                                                                                                                                                                                                                                                                     The title of the page. |
| `size`               | `{ width: number, height: number }` |                                                                                                                                                                                                                                                                                                                                            The size of the page in pixels. |
| `hasPremiumContent`  | `boolean`                           |                                                                                                                                                                                                                                                                                                                    `true` if the page has premium content, `false` if not. |
| `hasTemporalContent` | `boolean`                           |                                                                                                                                                                                                                                                                                                                          `true` if the page has timelines, `false` if not. |
| `pixelsPerInch?`     | `number`                            |                                                                                                                                                                                                                                                                                                                                           The pixels per inch of the page. |
| `isPrintReady?`      | `boolean`                           | Indicates whether the page has passed various internal quality checks to ensure high quality output when printed. While the specifics may change over time, Adobe Express checks for sufficient image resolution and sizes to ensure that a print will be of good quality. If this is `false`, the output may be blurry or of poor quality (based on internal heuristics). |
| `isBlank?`           | `boolean`                           |                                                                                                                                                                                                                                                                                                                                       Indicates whether the page is blank. |
| `templateDetails?`   | `TemplateDetails`                   |                                                                                                                                                                                                                                                                                                                                  The details of the template for the page. |

#### `PageMetadataOptions`

This object is passed as a parameter to the [`getPagesMetadata`](index.md#getpagesmetadata) method and includes the range and optional `pageIds` for which you want to retrieve metadata for.

| Name                 | Type                                                   |                                                           Description |
| -------------------- | ------------------------------------------------------ | --------------------------------------------------------------------: |
| `range`              | [`Range`](addonsdk-constants.md#constants) |                             Range of the document to get the metadata |
| `pageIds?: string[]` | `string`                                               | Id's of the pages. (Only required when the range is `specificPages`). |

### getSelectedPageIds()

Retrieves the currently selected page ids in the document.

<InlineAlert slots="text" variant="warning"/>

**IMPORTANT:** This method is currently **_experimental only_** and should not be used in any add-ons you will be distributing until it has been declared stable. To use this method, you will first need to set the `experimentalApis` flag to `true` in the [`requirements`](../../references/manifest/index.md#requirements) section of the `manifest.json`.

#### Signature

`getSelectedPageIds(): Promise<string[]>`

#### Return Value

A resolved `Promise` containing an array of `string` ids representing the currently selected pages in the document.

#### Example Usage

```javascript
import addOnUISdk from "https://express.adobe.com/static/add-on-sdk/sdk.js";

// Wait for the SDK to be ready
await addOnUISdk.ready;

// Get the currently selected page ids
async function getSelectedPages() {
  try {
    const selectedPageIds = await addOnUISdk.app.document.getSelectedPageIds();
    console.log("Selected page ids:", selectedPageIds);
    
    if (selectedPageIds.length === 0) {
      console.log("No pages are currently selected");
    } else {
      console.log(`${selectedPageIds.length} page(s) selected:`, selectedPageIds);
    }
  } catch (error) {
    console.log("Failed to get selected page ids:", error);
  }
}

// Example: Get metadata for selected pages only
async function getSelectedPagesMetadata() {
  try {
    const selectedPageIds = await addOnUISdk.app.document.getSelectedPageIds();
    
    if (selectedPageIds.length > 0) {
      const metadata = await addOnUISdk.app.document.getPagesMetadata({
        range: addOnUISdk.constants.Range.specificPages,
        pageIds: selectedPageIds
      });
      
      metadata.forEach((page, index) => {
        console.log(`Selected page ${index + 1}: ${page.title} (${page.id})`);
      });
    } else {
      console.log("No pages selected");
    }
  } catch (error) {
    console.log("Failed to get selected pages metadata:", error);
  }
}

// Call the functions
getSelectedPages();
getSelectedPagesMetadata();
```

### link()

Retrieves the document link.

<InlineAlert slots="text" variant="warning"/>

**IMPORTANT:** This method, the LinkOptions parameter and the associated link events are currently **_experimental only_** and should not be used in any add-ons you will be distributing until it has been declared stable. To use this method, you will first need to set the `experimentalApis` flag to `true` in the [`requirements`](../../references/manifest/index.md#requirements) section of the `manifest.json`.

#### Signature

`link(options: LinkOptions): Promise<string | undefined>`

#### Return Value

A resolved `Promise` containing the `link` of the document.

<InlineAlert slots="text" variant="info"/>

A `documentLinkAvailable` or `documentPublishedLinkAvailable` event is triggered when the document link is available in the application. You can listen for this event via the [`addOnUISdk.app.on()`](./addonsdk-app.md#on) method.

#### Example Usage

<<<<<<< HEAD
<CodeBlock slots="heading, code" repeat="1" />

#### JavaScript

```js
=======
```javascript
>>>>>>> be69af1f
import addOnUISdk from "https://express.adobe.com/static/add-on-sdk/sdk.js";

addOnUISdk.ready.then(async () => {
  try {
    // Get the current document link
    const documentLink = await addOnUISdk.app.document.link("document");
    console.log("Document link:", documentLink);

    // Get the published document link
    const publishedLink = await addOnUISdk.app.document.link("published");
    console.log("Published link:", publishedLink);
  } catch (error) {
    console.log("Failed to get document links:", error);
  }

  // Listen for document link availability changes
  addOnUISdk.app.on("documentLinkAvailable", (data) => {
    console.log("Document link availability changed. Link value:", data.documentLink);
  });

  // Listen for published document link availability changes
  addOnUISdk.app.on("documentPublishedLinkAvailable", (data) => {
    console.log("Published link availability changed. Link value:", data.documentPublishedLink);
  });
});
```

#### `LinkOptions`

The options to pass into the link method.

| Name          | Type     | Description                                              |
| ------------- | -------- | -------------------------------------------------------- |
| `linkOptions` | `string` | [`LinkOptions`](./addonsdk-constants.md) constant value. |

## Import Content Methods

### addImage()

Adds an image/gif/Ps/Ai files to the current page.

#### Signature

`addImage(imageBlob: Blob, attributes?: MediaAttributes): Promise<void>`

#### Parameters

| Name          | Type                                  |                                                                              Description |
| ------------- | ------------------------------------- | ---------------------------------------------------------------------------------------: |
| `imageBlob`   | `Blob`                                |                                                            The image to add to the page. |
| `attributes?` | [`MediaAttributes`](index.md#mediaattributes) | Attributes that can be passed when adding image/Ps/Ai files to the page (i.e., `title`). |

#### Return Value

A resolved promise if the image was successfully added to the canvas; otherwise, it will throw an error with the rejected promise.

#### Example Usage

```javascript
// Add image(blob) to the current page
async function addImageFromBlob(blob) {
  try {
    await document.addImage(blob);
  } catch (error) {
    console.log("Failed to add the image to the page.");
  }
}

// Add image(url) to the current page
async function addImageFromURL(url) {
  try {
    const blob = await fetch(url).then((response) => response.blob());
    await document.addImage(blob);
  } catch (error) {
    console.log("Failed to add the image to the page.");
  }
}
```

<InlineAlert slots="text" variant="info"/>

Refer to the [image requirements](index.md#image-requirements) section for specific details on supported image sizes and GIF handling.

### addAnimatedImage()

Adds an animated image (gif) to the current page.

#### Signature

`addAnimatedImage(imageBlob: Blob, attributes?: MediaAttributes): Promise<void>`

#### Parameters

| Name          | Type                                  |                                                                          Description |
| ------------- | ------------------------------------- | -----------------------------------------------------------------------------------: |
| `imageBlob`   | `Blob`                                |                                                        The image to add to the page. |
| `attributes?` | [`MediaAttributes`](index.md#mediaattributes) | Attributes that can be passed when adding animated gifs to the page (i.e., `title`). |

#### Return Value

A resolved promise if the animated image was successfully added to the canvas; otherwise, it will throw an error with the rejected promise.

#### Example Usage

```js
// Add animated image(blob) to the current page
async function addAnimatedImageFromBlob(blob) {
  try {
    await document.addAnimatedImage(blob);
  } catch (error) {
    console.log("Failed to add the animated image to the page.");
  }
}
```

<InlineAlert slots="text" variant="info"/>

Refer to the [image requirements](index.md#image-requirements) section for specific details on supported image sizes and GIF handling.

### addVideo()

Adds a video to the current page.

#### Signature

`addVideo(videoBlob: Blob): Promise<void>`

#### Parameters

| Name        | Type   |                   Description |
| ----------- | ------ | ----------------------------: |
| `videoBlob` | `Blob` | The video to add to the page. |

#### Example Usage

```js
async function addVideoFromBlob(blob) {
  try {
    await document.addVideo(blob);
  } catch (error) {
    console.log("Failed to add the video to the page.");
  }
}

async function addVideoFromURL(url) {
  try {
    const blob = await fetch(url).then((response) => response.blob());
    await document.addVideo(blob);
  } catch (error) {
    console.log("Failed to add the video to the page.");
  }
}
```

### addAudio()

Adds audio to the current page.

#### Signature

`addAudio(audioBlob: Blob, attributes: MediaAttributes): Promise<void>`

#### Parameters

| Name         | Type                                  |                                                                             Description |
| ------------ | ------------------------------------- | --------------------------------------------------------------------------------------: |
| `audioBlob`  | `Blob`                                |                                                           The audio to add to the page. |
| `attributes` | [`MediaAttributes`](index.md#mediaattributes) | Attributes to pass when adding the audio to the page (ie: `title`, which is mandatory). |

#### Return Value

A resolved promise if the audio was successfully added to the canvas; otherwise will throw an error with the rejected promise.

#### Example Usage

```js
async function addAudioFromBlob(blob) {
  try {
      await document.addAudio(blob, {title: "Jazzy beats", author: "Jazzy"});
  }
  catch(error) {
      console.log("Failed to add the audio to the page.");
  }
}

async function addAudioFromURL(url) {
  try {
      const blob = await fetch(url).then(response => response.blob());
      await document.addAudio(blob, {title: "Jazzy beats", author: "Jazzy"});
  }
  catch(error) {
      console.log("Failed to add the audio to the page.");
  }
```

#### `MediaAttributes`

| Name      | Type     |                               Description |
| --------- | -------- | ----------------------------------------: |
| `title`   | `string` | Media title (mandatory for audio import). |
| `author?` | `string` |                              Media author |

<InlineAlert slots="text" variant="info"/>

Refer to the [import images how-to](../../guides/learn/how-to/use-images.md#import-images-into-the-page) and the [import-images-from-local](../../guides/learn/samples.md#import-images-from-local) in the code samples for general importing content examples.

### importPdf()

Imports a PDF as a new Adobe Express document.

#### Signature

`importPdf(blob: Blob, attributes: MediaAttributes & SourceMimeTypeInfo): void;`

#### Parameters

| Name                                         | Type                                  |                                                                 Description |
| -------------------------------------------- | ------------------------------------- | --------------------------------------------------------------------------: |
| `blob`                                       | `Blob`                                |                                                 The PDF to add to the page. |
| `attributes?`                                | [`MediaAttributes`](index.md#mediaattributes) | Attributes that can be passed when adding PDFs to the page (i.e., `title`). |
| [`SourceMimeTypeInfo?`](index.md#sourcemimetypeinfo) | `SourceMimeTypeInfo`                  |                                       Mime type details for importing media |

#### Return Value

None

#### `SourceMimeTypeInfo`

Mime type details for importing media

| Name              | Type                       |                                                      Description |
| ----------------- | -------------------------- | ---------------------------------------------------------------: |
| `sourceMimeType?` | [`SupportedMimeTypes`](./index.md) | Mime type of the original source asset that was converted to PDF |

### SupportedMimeTypes

A constant representing the mime type of the original source asset that was converted to PDF.

- **docx**: `"docx"`
- **gdoc**: `"gdoc"`

<InlineAlert slots="text" variant="info"/>

Use this property to improve the user experience when importing converted documents. Adobe Express does not natively support Word documents (`.docx`) or Google Docs (`.gdoc`) files. However, your add-on can convert these file types to PDF format behind the scenes before importing them.

When you call `importPdf()` with a converted file, you can pass the original file's mime type (`"docx"` or `"gdoc"`) in the `sourceMimeType` parameter. This ensures that the import consent dialog displays "Import a document" instead of "Import a PDF" to the user, preventing confusion about why their Word document or Google Docs file is being referred to as a PDF.

**Important:** Do not pass the original Word documentor Google Docs file directly to `importPdf()`. Your add-on must first convert these files to PDF format, then use this parameter solely to customize the dialog message for better user experience.

#### Example Usage

```js
import addOnUISdk from "https://express.adobe.com/static/add-on-sdk/sdk.js";

// Reference to the active document
const { document } = addOnUISdk.app;

// Import a regular PDF file
async function importPdf(pdfBlob) {
  try {
    document.importPdf(pdfBlob, { title: "Sample.pdf" });
  } catch (error) {
    console.log("Failed to import the pdf.");
  }
}

// Import a PDF that was converted from a Word document
// The sourceMimeType parameter ensures the dialog shows "Import a document" instead of "Import a PDF"
async function importConvertedWordDoc(convertedPdfBlob) {
  try {
    document.importPdf(convertedPdfBlob, {
      title: "Converted Document.pdf",
      sourceMimeType: "docx"
    });
  } catch (error) {
    console.log("Failed to import the converted Word document.");
  }
}

// Import a PDF that was converted from a Google document
async function importConvertedGoogleDoc(convertedPdfBlob) {
  try {
    document.importPdf(convertedPdfBlob, {
      title: "Converted Google Doc.pdf",
      sourceMimeType: "gdoc"
    });
  } catch (error) {
    console.log("Failed to import the converted Google document.");
  }
}
```

### importPresentation()

Imports a presentation as a new Adobe Express document. **Note:** Currently Express only supports PowerPoint presentations.

#### Signature

`importPresentation(blob: Blob, attributes: MediaAttributes): void;`

#### Parameters

| Name          | Type                                  |                                                                           Description |
| ------------- | ------------------------------------- | ------------------------------------------------------------------------------------: |
| `blob`        | `Blob`                                |                             The PowerPoint presentation (`.pptx`) to add to the page. |
| `attributes?` | [`MediaAttributes`](index.md#mediaattributes) | Attributes that can be passed when adding a presentation to the page (i.e., `title`). |

#### Return Value

None

#### Example Usage

```js
import addOnUISdk from "https://express.adobe.com/static/add-on-sdk/sdk.js";

// Reference to the active document
const { document } = addOnUISdk.app;

const mediaAttributes = { title: "Sample.pptx" }; // only Pptx is supported by Express

// Import a presentation. Note: this will be imported as a new Adobe Express presentation.
function importPresentation(blob, mediaAttributes) {
  try {
    document.importPresentation(blob, mediaAttributes);
  } catch (error) {
    console.log("Failed to add the presentation to the document.");
  }
}

// Import a powerpoint presentation from a URL. Note: this will be imported as a new Adobe Express presentation.
async function importPresentationFrom(url) {
  try {
    const blob = await fetch(url).then((response) => response.blob());
    document.importPresentation(blob, { title: "Sample.pptx" });
  } catch (error) {
    console.log("Failed to add the presentation to document.");
  }
}
```

### Image requirements

When importing images, the size of the images for all types **except `gif`** images should not exceed **8000px** or **80MB**—see the full [image requirements](https://helpx.adobe.com/express/web/create-and-edit-images/change-file-formats/image-requirements.html) for more details.

For `gif` images, [the technical requirements are listed here](https://helpx.adobe.com/express/create-and-edit-videos/change-file-formats/import-gif-limits.html) and summarized below for quick reference:

- **Maximum resolution:** 1080px
- **Maximum size:** 10 MB
- **Maximum GIFs per scene:** 7

<InlineAlert slots="header, text1, text2" variant="info"/>

**IMPORTANT: Animated GIFs**

Both `addImage()` and `addAnimatedImage()` support `gif` file types, however, you should use the `addAnimatedImage()` method when you want to add an _animated GIF_ specifically but note that it is subject to the size criteria listed above. When the criteria aren't met, only the first frame will be added.

If you supply `addImage()` with an animated GIF, only the first frame will be added by default.

\*\* See the [FAQ's](../../guides/support/faq.md#what-are-the-supported-file-formats-for-imported-content-in-adobe-express) for the specific file formats allowed for imported content.

### Errors

The table below describes the possible error messages that may occur when using the import methods, with a description of the scenario that would cause them to be returned.

&nbsp;

|                                                                      Error Message |                                                                    Error Scenario |
| ---------------------------------------------------------------------------------: | --------------------------------------------------------------------------------: |
|                                                                      Invalid blob. |                                                                  Blob is invalid. |
|                                             Unsupported mime type : `${blob.type}` |                                                             Mime type is invalid. |
| Import image width or height exceed the maximum limit : `${maxSupportedDimension}` | The imported image dimensions exceed the maximum limit if any defined by Express. |
|                Import image size exceed the maximum limit: `${maxSupportedSize}MB` |      The imported image size exceeds the maximum limit if any defined by Express. |
|                                                          No active page available. |                                                       Current page doesn't exist. |

## Export Content Methods

### createRenditions()

Generate renditions of the current page, specific pages or the entire document in a specified format for export.

#### Signature

`createRenditions(renditionOptions: RenditionOptions, renditionIntent?: RenditionIntent): Promise<Rendition[]>`

#### Parameters

| Name               | Type     |                                                  Description |
| ------------------ | -------- | -----------------------------------------------------------: |
| `renditionOptions` | `Object` |              [`RenditionOptions`](index.md#renditionoptions) object. |
| `renditionIntent`  | `string` | [`RenditionIntent`](./addonsdk-constants.md) constant value. |

**NOTE:** The default value for `renditionIntent` is `export`. If it's set to `preview`, it also requires the `renditionPreview` flag to be set to `true` in the [manifest `requirements`](../manifest/index.md#requirements) section. Additionally, when implementing the premium content flows where you present a dialog or option to allow the user to upgrade, you must be sure to also include the following permissions in the [`sandbox`](../manifest/index.md#entrypointspermissionssandbox) attribute of your `manifest.json` to allow the Adobe Express pricing page to load properly:

```json
"permissions": {
    "sandbox": ["allow-popups-to-escape-sandbox", "allow-popups", "allow-downloads"]
}
```

Refer to the [manage premium content how-to](../../guides/learn/how-to/premium-content.md) for more specific details on options for handling the export of premium content.

#### `RenditionOptions`

| Name       | Type       |                                                                                  Description |
| ---------- | ---------- | -------------------------------------------------------------------------------------------: |
| `range`    | `string`   |                                           [`Range`](./addonsdk-constants.md) constant value. |
| `format`   | `string`   |                                 [`RenditionFormat`](./addonsdk-constants.md) constant value. |
| `pageIds?` | `string[]` | Id's of the pages (only required if the range is [`specificPages`](./addonsdk-constants.md)) |

#### `JpgRenditionOptions`

Extends the [`RenditionOptions`](index.md#renditionoptions) object and adds the following additional options for `jpg` renditions:

| Name                                      | Type                                |                                                                                                                                                                            Description |
| ----------------------------------------- | ----------------------------------- | -------------------------------------------------------------------------------------------------------------------------------------------------------------------------------------: |
| `format`                                  | `string`                            |                                                                                                                       [`RenditionFormat.jpg`](./addonsdk-constants.md) constant value. |
| `backgroundColor?`                        | `number`                            | Integer in 0xRRGGBB format of the background color you wish to sit behind any transparent areas. By default it is derived from the entity for which the rendition needs to be created. |
| `quality?`                                | `number`                            |                                                                                                                    A number between 0 and 1, indicating image quality. Default is 1.0. |
| [`requestedSize?`](index.md#requested-size-notes) | `{width?: number; height?: number}` |                                                                                                                                                            Requested size (in pixels). |

#### `PngRenditionOptions`

Extends the [`RenditionOptions`](index.md#renditionoptions) object and adds the following additional options for `png` renditions:

| Name                                      | Type                                |                                                                                                                                                                            Description |
| ----------------------------------------- | ----------------------------------- | -------------------------------------------------------------------------------------------------------------------------------------------------------------------------------------: |
| `format`                                  | `string`                            |                                                                                                                       [`RenditionFormat.png`](./addonsdk-constants.md) constant value. |
| `backgroundColor?`                        | `number`                            | Integer in 0xRRGGBB format of the background color you wish to sit behind any transparent areas. By default it is derived from the entity for which the rendition needs to be created. |
| [`requestedSize?`](index.md#requested-size-notes) | `{width?: number; height?: number}` |                                                                                                                                                            Requested size (in pixels). |
| `fileSizeLimit?`                          | `number`                            |                                                                                                                                                     File size limit for the rendition. |
| `fileSizeLimitUnit?`                      | `string`                            |                                                                                                Unit of the file size limit, [`FileSizeLimitUnit`](./addonsdk-constants.md) enumerable. |

#### Requested Size Notes

- The supported size is from 1 x 1 to 8192 x 8192.
- Aspect ratio is maintained while scaling the rendition based on the requested size.
- Up-scaling is currently not supported.
- If the requested size is invalid, it will be ignored and the original size rendition will be created.
- Some examples of what the actual exported sizes will be, depending on the page size and requested size are in the table below for reference.

| Page Size | Requested Size               | Exported Size | Notes                                       |
| --------- | ---------------------------- | ------------: | ------------------------------------------- |
| 400 x 600 | undefined                    |     400 x 600 | Original page size maintained               |
| 400 x 600 | 200 x undefined (width only) |     200 x 300 | Height scaled proportionally                |
| 400 x 600 | 200 x 200                    |     134 x 200 | Aspect ratio preserved, fits within bounds  |
| 400 x 600 | 200 x 400                    |     200 x 300 | Aspect ratio preserved, fits within bounds  |
| 400 x 600 | 200 x -200                   |     400 x 600 | Negative values ignored, original size used |
| 400 x 600 | 800 x 1000                   |    667 x 1000 | Upscaled while maintaining aspect ratio     |
| 400 x 600 | 8000 x 10000                 |   5462 x 8192 | Upscaled to maximum allowed dimensions      |

#### `PptxRenditionOptions`

Extends the [`RenditionOptions`](#renditionoptions) object with the specific format for `pptx` renditions:

| Name     | Type     |                                                                                     Description |
| -------- | -------- | -----------------------------------------------------------------------------------------------: |
| `format` | `string` | [`RenditionFormat.pptx`](./addonsdk-constants.md) constant value for PowerPoint presentation. |

<InlineAlert slots="text" variant="info"/>

**Note:** PPTX export is only available for presentation-type documents in Adobe Express. When implementing PPTX export in your add-on, consider informing users that fonts from Adobe Express might look different in PowerPoint, and that videos, audio, presenter notes, and animations will not be included in the exported file. Adobe Express displays a similar disclaimer when users download PPTX files directly from the app.

#### `PdfRenditionOptions`

Extends the [`RenditionOptions`](index.md#renditionoptions) object and adds the following additional options for `pdf` renditions:

| Name         | Type                            |                                                                                                                                                                                                                                                                                                                                                                                                                                                                                                   Description |
| ------------ | ------------------------------- | ------------------------------------------------------------------------------------------------------------------------------------------------------------------------------------------------------------------------------------------------------------------------------------------------------------------------------------------------------------------------------------------------------------------------------------------------------------------------------------------------------------: |
| `bleed?`     | [`Bleed`](index.md#bleed)               | Bleed for the page. In printing, bleed is printing that goes beyond the edge of where the sheet will be trimmed. In other words, the bleed is the area to be trimmed off. The parameter is optional, and if left undefined, then no bleed is assumed. If `bleed` is defined, `CropBox` and `TrimBox` will be the size of the Express document, `BleedBox` and `MediaBox` will be equal to each other, and they will expand on all sides (left, top, right, bottom) with the amount/unit specified by `bleed`. |
| `pageBoxes?` | [`PdfPageBoxes`](index.md#pdfpageboxes) |                                                                                                                                                                                                                               Exposes the ability to customize each PDF Page Box (`MediaBox`, `BleedBox`, `CropBox`, `TrimBox`) dimensions by defining how much it should expand on each side beyond the Express document page size. If `pageBoxes` are defined, then `PdfRenditionOptions.bleed` is ignored. |

#### `Bleed`

Represents a _bleed_ for a page. In printing, _bleed_ is printing that goes beyond the edge of where the sheet will be trimmed. In other words, the bleed is the area to be trimmed off. If the value is left undefined, then no bleed will be assumed.

| Name      | Type                                                       |                                      Description |
| --------- | ---------------------------------------------------------- | -----------------------------------------------: |
| `amount?` | `number`                                                   |                        The amount for the bleed. |
| `unit`    | [`BleedUnit`](addonsdk-constants.md#constants) | The unit in which the bleed amount is expressed. |

#### `PdfPageBoxes`

Represents all of the PDF page boxes (`MediaBox`, `BleedBox`, `CropBox`, `TrimBox`).

| Name        | Type                        | Description |
| ----------- | --------------------------- | ----------: |
| `mediaBox?` | [`PdfPageBox`](index.md#pdfpagebox) |   Media box |
| `bleedBox?` | [`PdfPageBox`](index.md#pdfpagebox) |   Bleed box |
| `cropBox?`  | [`PdfPageBox`](index.md#pdfpagebox) |    Crop box |
| `trimBox?`  | [`PdfPageBox`](index.md#pdfpagebox) |    Trim box |

#### `PdfPageBox`

Represents a PDF page box.

| Name      | Type                                      |       Description |
| --------- | ----------------------------------------- | ----------------: |
| `margins` | [`PdfPageBoxMargins`](index.md#pdfpageboxmargins) | Margins for a box |

#### `PdfPageBoxMargins`

Represents margins for a PDF page box.

| Name      | Type              |   Description |
| --------- | ----------------- | ------------: |
| `top?`    | [`Bleed`](index.md#bleed) |    Top margin |
| `bottom?` | [`Bleed`](index.md#bleed) | Bottom margin |
| `left?`   | [`Bleed`](index.md#bleed) |   Left margin |
| `right?`  | [`Bleed`](index.md#bleed) |  Right margin |

#### `Mp4RenditionOptions`

Extends the [`RenditionOptions`](index.md#renditionoptions) object and adds the following additional options for `mp4` renditions:

| Name                | Type     |                                                                         Description |
| ------------------- | -------- | ----------------------------------------------------------------------------------: |
| `format`            | `string` |                    [`RenditionFormat.mp4`](./addonsdk-constants.md) constant value. |
| `resolution?`       | `string` |                        [`VideoResolution`](./addonsdk-constants.md) constant value. |
| `customResolution?` | `number` |                  Only required/used if the `resolution` is `VideoResolution.custom` |
| `frameRate?`        | `number` | Frame rate in frames per second, [`FrameRate`](./addonsdk-constants.md) enumerable. |
| `bitRate?`          | `number` |       Bit rate in bits per second, [`BitRate`](./addonsdk-constants.md) enumerable. |

#### Return Value

<<<<<<< HEAD
A `Promise` with an array of page `Rendition` objects (see [`PageRendition`](index.md#pagerendition)). The array will contain one item if the `currentPage` range is requested, an array of specific pages when the `specificPages` range is requested, or all pages when the `entireDocument` range is specified. Each rendition returned will contain the `type`, `title`,[metadata for the page](index.md#pagemetadata) and a `blob` of the rendition itself. **Note:** If you requested `PDF` for the format with a larger range than `currentPage`, a single file will be generated which includes the entire range. When the format is `JPG/PNG/MP4`, an array of files will be generated that represents each page.
=======
A `Promise` with an array of page `Rendition` objects (see [`PageRendition`](#pagerendition)). The array will contain one item if the `currentPage` range is requested, an array of specific pages when the `specificPages` range is requested, or all pages when the `entireDocument` range is specified. Each rendition returned will contain the `type`, `title`,[metadata for the page](#pagemetadata) and a `blob` of the rendition itself. **Note:** If you requested `PDF` or `PPTX` for the format with a larger range than `currentPage`, a single file will be generated which includes the entire range. When the format is `JPG/PNG/MP4`, an array of files will be generated that represents each page.
>>>>>>> be69af1f

#### Example Usage

<CodeBlock slots="heading, code" repeat="2" languages="JavaScript, TypeScript" />

#### JavaScript

```js
import addOnUISdk from "https://express.adobe.com/static/add-on-sdk/sdk.js";

// Wait for the SDK to be ready
await addOnUISdk.ready;

// Display preview of all pages in the UI of your add-on
async function displayPreview() {
  try {
    const renditionOptions = {
      range: addOnUISdk.constants.Range.entireDocument,
      format: addOnUISdk.constants.RenditionFormat.png,
      backgroundColor: 0x7faa77ff,
    };
    const renditions = await addOnUISdk.app.document.createRenditions(
      renditionOptions,
      addOnUISdk.constants.RenditionIntent.preview
    );
    renditions.forEach((rendition) => {
      const image = document.createElement("img");
      image.src = URL.createObjectURL(rendition.blob);
      document.body.appendChild(image);
    });
  } catch (error) {
    console.log("Failed to create renditions:", error);
  }
}

// Export document as PowerPoint presentation
async function exportAsPowerPoint() {
  try {
    const renditionOptions = {
      range: addOnUISdk.constants.Range.entireDocument,
      format: addOnUISdk.constants.RenditionFormat.pptx,
    };
    const renditions = await addOnUISdk.app.document.createRenditions(
      renditionOptions,
      addOnUISdk.constants.RenditionIntent.export
    );
    
    // Download the PPTX file
    const rendition = renditions[0]; // PPTX exports as single file
    const url = URL.createObjectURL(rendition.blob);
    const a = document.createElement('a');
    a.href = url;
    a.download = `${rendition.title}.pptx`;
    a.click();
    URL.revokeObjectURL(url);
  } catch (error) {
    console.log("Failed to export as PowerPoint:", error);
  }
}
```

#### TypeScript

```ts
import addOnUISdk from "https://express.adobe.com/static/add-on-sdk/sdk.js";

// Wait for the SDK to be ready
await addOnUISdk.ready;

// Display preview of all pages in the AddOn UI
async function displayPreview() {
  try {
    const renditionOptions: PngRenditionOptions = {
      range: Range.entireDocument,
      format: RenditionFormat.png,
      backgroundColor: 0x7faa77ff,
    };
    const renditions = await addOnUISdk.app.document.createRenditions(
      renditionOptions,
      RenditionIntent.preview
    );
    renditions.forEach((rendition) => {
      const image = document.createElement("img");
      image.src = URL.createObjectURL(rendition.blob);
      document.body.appendChild(image);
    });
  } catch (error) {
    console.log("Failed to create renditions:", error);
  }
}

// Export document as PowerPoint presentation
async function exportAsPowerPoint() {
  try {
    const renditionOptions: PptxRenditionOptions = {
      range: Range.entireDocument,
      format: RenditionFormat.pptx,
    };
    const renditions = await addOnUISdk.app.document.createRenditions(
      renditionOptions,
      RenditionIntent.export
    );
    
    // Download the PPTX file
    const rendition = renditions[0]; // PPTX exports as single file
    const url = URL.createObjectURL(rendition.blob);
    const a = document.createElement('a');
    a.href = url;
    a.download = `${rendition.title}.pptx`;
    a.click();
    URL.revokeObjectURL(url);
  } catch (error) {
    console.log("Failed to export as PowerPoint:", error);
  }
}
```

#### `Rendition`

A rendition object representing a page in the document, returned from [`createRenditions`](index.md#createrenditions). See

| Name    | Type     |                                Description |
| ------- | -------- | -----------------------------------------: |
| `type?` | `string` | Type of Rendition. Value is always `page`. |
| `blob`  | `Blob`   |              Blob containing the rendition |

#### `PageRendition`

An extension of [`Rendition`](index.md#rendition), returned in the response to [`createRenditions`](index.md#createrenditions). This object **includes everything in [`Rendition`](index.md#rendition)**, as well as:

| Name       | Type                            |                     Description |
| ---------- | ------------------------------- | ------------------------------: |
| `title`    | `string`                        | The page title of the rendition |
| `metadata` | [`PageMetadata`](index.md#pagemetadata) |                   Page metadata |

\*\* See the [FAQs](../../guides/support/faq.md#what-are-the-supported-mime-typesfile-formats-for-exported-content) for the file formats and mime types supported for exported content.

<InlineAlert slots="text" variant="info"/>

Refer to the [create renditions how-to](../../guides/learn/how-to/create-renditions.md) and the [export-sample](../../guides/learn/samples.md) in the code samples for usage examples.

### exportAllowed()

Determines whether the current document can be exported based on its review status in review and approval workflows.

#### Signature

`exportAllowed(): Promise<boolean>`

#### Return Value

A resolved `Promise` containing a `boolean` value indicating whether export is allowed (`true`) or restricted (`false`) based on the document's review status.

<InlineAlert slots="text" variant="info"/>

This method is particularly useful in collaborative environments where documents may be subject to review and approval processes. When a document is in certain review states, export functionality may be restricted to prevent unauthorized distribution of content that hasn't been approved.

**Important:** This restriction only applies to renditions created with `RenditionIntent.export` or `RenditionIntent.print`. Renditions created with `RenditionIntent.preview` are always allowed, regardless of the export status, as they are intended for preview purposes only.

**User Experience Note:** If you attempt to create export/print renditions without checking `exportAllowed()` first, and the document doesn't allow exports, users will see an error dialog with the message "Request approval" and "Get approval from your viewers before sharing this file". Using `exportAllowed()` allows you to provide a more graceful user experience by checking permissions proactively.

#### Example Usage

```js
import addOnUISdk from "https://express.adobe.com/static/add-on-sdk/sdk.js";

// Check export permissions before creating non-preview renditions
async function handleExportRequest() {
  try {
    const canExport = await addOnUISdk.app.document.exportAllowed();

    if (canExport) {
      // Create rendition for export/download
      const rendition = await addOnUISdk.app.document.createRenditions(
        { range: addOnUISdk.constants.Range.currentPage, format: addOnUISdk.constants.RenditionFormat.png },
        addOnUISdk.constants.RenditionIntent.export
      );
      // ... handle download
    } else {
      // Show preview only since export is restricted
      console.log("Export restricted - showing preview only");
      const previewRendition = await addOnUISdk.app.document.createRenditions(
        { range: addOnUISdk.constants.Range.currentPage, format: addOnUISdk.constants.RenditionFormat.png },
        addOnUISdk.constants.RenditionIntent.preview
      );
      // ... show preview in UI only
    }
  } catch (error) {
    console.log("Failed to check export permissions:", error);
  }
}

// Set up UI based on export permissions
addOnUISdk.ready.then(async () => {
  const exportAllowed = await addOnUISdk.app.document.exportAllowed();

  // Note: The "document" in the next two lines refers to the UI of your add-on (in the HTML file) versus the addOnUISdk.app.document object from the API
  const downloadButton = document.getElementById('download-btn');
  const previewButton = document.getElementById('preview-btn');

  // Download button only available if export is allowed
  downloadButton.disabled = !exportAllowed;
  downloadButton.title = exportAllowed ? "Download rendition" : "Download restricted - document under review";

  // Preview button is always available
  previewButton.disabled = false;
});
```

### Errors

The table below describes the possible error messages that may occur when using the export methods, with a description of the scenario that will return them.

&nbsp;

|                                                      Error Message |                                                          Error Scenario |
| -----------------------------------------------------------------: | ----------------------------------------------------------------------: |
|                                  Invalid range: `${options.range}` |                                                 Range value is invalid. |
|                                          No active page available. |               Range is `Range.currentPage` and there is no active page. |
|                  Unsupported rendition format: `${options.format}` |                                        Rendition format is unsupported. |
|             Invalid background color: `${options.backgroundColor}` |                                            Background color is invalid. |
| Invalid quality parameter: `${options.quality} not in range [0,1]` |                                    Quality property is invalid in jpeg. |
|                           No video element in the specified range. |             No video is present in the range when trying to export mp4. |
|                               USER_NOT_ENTITLED_TO_PREMIUM_CONTENT | The user is trying to export premium content but is not entitled to it. |<|MERGE_RESOLUTION|>--- conflicted
+++ resolved
@@ -338,15 +338,7 @@
 
 #### Example Usage
 
-<<<<<<< HEAD
-<CodeBlock slots="heading, code" repeat="1" />
-
-#### JavaScript
-
-```js
-=======
 ```javascript
->>>>>>> be69af1f
 import addOnUISdk from "https://express.adobe.com/static/add-on-sdk/sdk.js";
 
 addOnUISdk.ready.then(async () => {
@@ -872,11 +864,7 @@
 
 #### Return Value
 
-<<<<<<< HEAD
-A `Promise` with an array of page `Rendition` objects (see [`PageRendition`](index.md#pagerendition)). The array will contain one item if the `currentPage` range is requested, an array of specific pages when the `specificPages` range is requested, or all pages when the `entireDocument` range is specified. Each rendition returned will contain the `type`, `title`,[metadata for the page](index.md#pagemetadata) and a `blob` of the rendition itself. **Note:** If you requested `PDF` for the format with a larger range than `currentPage`, a single file will be generated which includes the entire range. When the format is `JPG/PNG/MP4`, an array of files will be generated that represents each page.
-=======
 A `Promise` with an array of page `Rendition` objects (see [`PageRendition`](#pagerendition)). The array will contain one item if the `currentPage` range is requested, an array of specific pages when the `specificPages` range is requested, or all pages when the `entireDocument` range is specified. Each rendition returned will contain the `type`, `title`,[metadata for the page](#pagemetadata) and a `blob` of the rendition itself. **Note:** If you requested `PDF` or `PPTX` for the format with a larger range than `currentPage`, a single file will be generated which includes the entire range. When the format is `JPG/PNG/MP4`, an array of files will be generated that represents each page.
->>>>>>> be69af1f
 
 #### Example Usage
 
