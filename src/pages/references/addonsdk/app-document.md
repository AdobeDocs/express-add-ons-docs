# addOnUISdk.app.document

Provides access to the methods needed for retrieving [document metadata](index.md#general-methods), [importing content](../../guides/learn/how-to/use-images.md#import-images-into-the-page) such as images, audio and video into the document, and for [exporting content](../../guides/learn/how-to/create-renditions.md) from the current document.

## General Methods

### id()

Retrieves the id of the document.

#### Signature

`id(): Promise<string | undefined>`

#### Return Value

A resolved `Promise` containing the `id` of the document.

<InlineAlert slots="text" variant="info"/>

**Note:** A `documentIdAvailable` event is triggered when the document id is available in the application. You can listen for this event via the [`addOnUISdk.app.on()`](./addonsdk-app.md#on) method.

#### Example Usage

<CodeBlock slots="heading, code" repeat="1" languages="JavaScript" />

#### JavaScript

```js
import addOnUISdk from "https://express.adobe.com/static/add-on-sdk/sdk.js";

function setId(id) { /* ... */ }

addOnUISdk.ready.then(() => setId(await addOnUISdk.app.document.id()));

addOnUISdk.app.on("documentIdAvailable", data => {
  setId(data.documentId);
});
```

### title()

Retrieves the title/name of the document.

#### Signature

`title(): Promise<string>`

#### Return Value

A resolved `Promise` containing the `title` (ie: name) of the document.

<InlineAlert slots="text" variant="info"/>

**Note:** A `documentTitleChange` event is triggered when the document title is changed in the application. You can listen for this event via the [`addOnUISdk.app.on()`](./addonsdk-app.md#on) method.

#### Example Usage

<CodeBlock slots="heading, code" repeat="1" languages="JavaScript" />

#### JavaScript

```js
import addOnUISdk from "https://express.adobe.com/static/add-on-sdk/sdk.js";

function setTitle(title) { /* ... */ }

addOnUISdk.ready.then(() => setTitle(await addOnUISdk.app.document.title()));

addOnUISdk.app.on("documentTitleChange", data => {
  setTitle(data.documentTitle);
});
```

### getPagesMetadata()

Retrieve the metadata for all of the pages in the document.

#### Signature

`getPagesMetadata(options: PageMetadataOptions): Promise<PageMetadata[]>`

#### Parameters

| Name      | Type     |                                           Description |
| --------- | -------- | ----------------------------------------------------: |
| `options` | `Object` | [`PageMetadataOptions`](index.md#pagemetadataoptions) object. |

#### Return Value

A resolved `Promise` containing a [`PageMetadata`](index.md#pagemetadata) array containing all of the pages in the document.

#### Example Usage

<CodeBlock slots="heading, code" repeat="2" languages="JavaScript, bash" />

#### JavaScript

```js
import addOnUISdk from "https://express.adobe.com/static/add-on-sdk/sdk.js";

// Wait for the SDK to be ready
await addOnUISdk.ready;

// Get metadata of all the pages
async function logMetadata() {
  try {
    const pages = (await addOnUISdk.app.document.getPagesMetadata({
        range: addOnUISdk.constants.Range.specificPages,
        pageIds: [
            "7477a5e7-02b2-4b8d-9bf9-f09ef6f8b9fc",
            "d45ba3fc-a3df-4a87-80a5-655e5f8f0f96"
        ]
    })) as PageMetadata[];
    for (const page of pages) {
      console.log("Page id: ", page.id);
      console.log("Page title: ", page.title);
      console.log("Page size: ", page.size);
      console.log("Page has premium content: ", page.hasPremiumContent);
      console.log("Page has audio content: ", page.hasAudioContent);
      console.log("Page has video content: ", page.hasVideoContent);
      console.log("Page has animated content: ", page.hasAnimatedContent);
      console.log("Page has timelines: ", page.hasTemporalContent);
      if (page.hasTemporalContent)
          console.log("Page includes temporal content with a duration of: ", page.temporalContentDuration);
      console.log("Pixels per inch: ", page.pixelsPerInch);
      console.log("Is page print ready: ", page.isPrintReady);
      console.log("Is page blank: ", page.isBlank);
      console.log("Template details: ", page.templateDetails);
    }
  }
  catch(error) {
    console.log("Failed to get metadata:", error);
  }
}
```

#### Output

```bash
Page id: 772dc4b6-0df5-469f-b477-2a0c5445a6ef
Page title: My First Page
Page size: { width: 2550, height: 3300 }
Page has premium content: false
Page has audio content: false
Page has video content: true
Page has animated content: false
Page has timelines: true
Page includes temporal content with a duration of: 100
Pixels per inch: 72
Is page print ready: true
Is page blank: false
Template details of page: { id: 'urn:aaid:sc:VA6C2:0ccab100-a230-5b45-89f6-7e78fdf04141', creativeIntent: 'flyer' }
```

### runPrintQualityCheck()

Tells Express to run a print quality check to determine if the document is ready for printing and updates the quality metadata with the result. For instance, if the document is not ready for printing, the `isPrintReady` property of the page metadata will be set to `false`.

<InlineAlert slots="text" variant="warning"/>

**IMPORTANT:** This method is currently **_experimental only_** and should not be used in any add-ons you will be distributing until it has been declared stable. To use this method, you will first need to set the `experimentalApis` flag to `true` in the [`requirements`](../manifest/index.md#requirements) section of the `manifest.json`.

#### Signature

`runPrintQualityCheck(options: PrintQualityCheckOptions): void`

#### Parameters

| Name      | Type     |                                                     Description |
| --------- | -------- | --------------------------------------------------------------: |
| `options` | `Object` | [`PrintQualityCheckOptions`](index.md#printqualitycheckoptions) object. |

#### Return Value

`void`

#### Example Usage

<CodeBlock slots="heading, code" repeat="2" languages="JavaScript" />

#### JavaScript

```js
import addOnUISdk from "https://express.adobe.com/static/add-on-sdk/sdk.js";

// Reference to the active document
const { document } = addOnUISdk.app;

// Run Print Quality Check
function runPrintQualityCheck() {
  try {
    document.runPrintQualityCheck({
      range: addOnUISdk.constants.Range.entireDocument,
    });
    console.log("Print quality check completed successfully");
  } catch (error) {
    console.log("Failed to run print quality check");
  }
}
```

#### Output

```bash
Print quality check completed successfully
```

#### `TemplateDetails`

Retrieve the details about the template used to create the document.

| Name              | Type     | Description                     |
| ----------------- | -------- | ------------------------------- |
| `id`              | `string` | Unique id of the template       |
| `creativeIntent?` | `string` | Creative intent of the template |

#### `PrintQualityCheckOptions`

The options to pass into the print quality check..

| Name       | Type                                         | Description                                                           |
| ---------- | -------------------------------------------- | --------------------------------------------------------------------- |
| `range`    | [`Range`](addonsdk-constants.md) | The range of the document to run the print quality check on.          |
| `pageIds?` | `string[]`                                   | Id's of the pages. (Only required when the range is `specificPages`). |

#### `PageMetadata`

The metadata of a page.

| Name                 | Type                                |                                                                                                                                                                                                                                                                                                                                                                Description |
| -------------------- | ----------------------------------- | -------------------------------------------------------------------------------------------------------------------------------------------------------------------------------------------------------------------------------------------------------------------------------------------------------------------------------------------------------------------------: |
| `id`                 | `string`                            |                                                                                                                                                                                                                                                                                                                                                        The id of the page. |
| `title`              | `string`                            |                                                                                                                                                                                                                                                                                                                                                     The title of the page. |
| `size`               | `{ width: number, height: number }` |                                                                                                                                                                                                                                                                                                                                            The size of the page in pixels. |
| `hasPremiumContent`  | `boolean`                           |                                                                                                                                                                                                                                                                                                                    `true` if the page has premium content, `false` if not. |
| `hasAudioContent`    | `boolean`                           |                                                                                                                                                                                                                                                                                                                      `true` if the page has audio content, `false` if not. |
| `hasVideoContent`    | `boolean`                           |                                                                                                                                                                                                                                                                                                                      `true` if the page has video content, `false` if not. |
| `hasAnimatedContent` | `boolean`                           |                                                                                                                                                                                                                                                                                                                   `true` if the page has animated content, `false` if not. |
| `hasTemporalContent` | `boolean`                           |                                                                                                                                                                                                                                                                                                                          `true` if the page has timelines, `false` if not. |
| `temporalContentDuration?` | `number`                      |                                                                                                                                                                                                                                                                                                    The duration of temporal content in milliseconds (only present when `hasTemporalContent` is `true`). |
| `pixelsPerInch?`     | `number`                            |                                                                                                                                                                                                                                                                                                                                           The pixels per inch of the page. |
| `isPrintReady?`      | `boolean`                           | Indicates whether the page has passed various internal quality checks to ensure high quality output when printed. While the specifics may change over time, Adobe Express checks for sufficient image resolution and sizes to ensure that a print will be of good quality. If this is `false`, the output may be blurry or of poor quality (based on internal heuristics). |
| `isBlank?`           | `boolean`                           |                                                                                                                                                                                                                                                                                                                                       Indicates whether the page is blank. |
| `templateDetails?`   | `TemplateDetails`                   |                                                                                                                                                                                                                                                                                                                                  The details of the template for the page. |

#### `PageMetadataOptions`

This object is passed as a parameter to the [`getPagesMetadata`](index.md#getpagesmetadata) method and includes the range and optional `pageIds` for which you want to retrieve metadata for.

| Name                 | Type                                                   |                                                           Description |
| -------------------- | ------------------------------------------------------ | --------------------------------------------------------------------: |
| `range`              | [`Range`](addonsdk-constants.md#constants) |                             Range of the document to get the metadata |
| `pageIds?: string[]` | `string`                                               | Id's of the pages. (Only required when the range is `specificPages`). |

### getSelectedPageIds()

Retrieves the currently selected page ids in the document.

<InlineAlert slots="text" variant="warning"/>

**IMPORTANT:** This method is currently **_experimental only_** and should not be used in any add-ons you will be distributing until it has been declared stable. To use this method, you will first need to set the `experimentalApis` flag to `true` in the [`requirements`](../manifest/index.md#requirements) section of the `manifest.json`.

#### Signature

`getSelectedPageIds(): Promise<string[]>`

#### Return Value

A resolved `Promise` containing an array of `string` ids representing the currently selected pages in the document.

#### Example Usage

```javascript
import addOnUISdk from "https://express.adobe.com/static/add-on-sdk/sdk.js";

// Wait for the SDK to be ready
await addOnUISdk.ready;

// Get the currently selected page ids
async function getSelectedPages() {
  try {
    const selectedPageIds = await addOnUISdk.app.document.getSelectedPageIds();
    console.log("Selected page ids:", selectedPageIds);
    
    if (selectedPageIds.length === 0) {
      console.log("No pages are currently selected");
    } else {
      console.log(`${selectedPageIds.length} page(s) selected:`, selectedPageIds);
    }
  } catch (error) {
    console.log("Failed to get selected page ids:", error);
  }
}

// Example: Get metadata for selected pages only
async function getSelectedPagesMetadata() {
  try {
    const selectedPageIds = await addOnUISdk.app.document.getSelectedPageIds();
    
    if (selectedPageIds.length > 0) {
      const metadata = await addOnUISdk.app.document.getPagesMetadata({
        range: addOnUISdk.constants.Range.specificPages,
        pageIds: selectedPageIds
      });
      
      metadata.forEach((page, index) => {
        console.log(`Selected page ${index + 1}: ${page.title} (${page.id})`);
      });
    } else {
      console.log("No pages selected");
    }
  } catch (error) {
    console.log("Failed to get selected pages metadata:", error);
  }
}

// Call the functions
getSelectedPages();
getSelectedPagesMetadata();
```

### link()

Retrieves the document link.

<InlineAlert slots="text" variant="warning"/>

**IMPORTANT:** This method, the LinkOptions parameter and the associated link events are currently **_experimental only_** and should not be used in any add-ons you will be distributing until it has been declared stable. To use this method, you will first need to set the `experimentalApis` flag to `true` in the [`requirements`](../manifest/index.md#requirements) section of the `manifest.json`.

#### Signature

`link(options: LinkOptions): Promise<string | undefined>`

#### Return Value

A resolved `Promise` containing the `link` of the document.

<InlineAlert slots="text" variant="info"/>

A `documentLinkAvailable` or `documentPublishedLinkAvailable` event is triggered when the document link is available in the application. You can listen for this event via the [`addOnUISdk.app.on()`](./addonsdk-app.md#on) method.

#### Example Usage

```javascript
import addOnUISdk from "https://express.adobe.com/static/add-on-sdk/sdk.js";

addOnUISdk.ready.then(async () => {
  try {
    // Get the current document link
    const documentLink = await addOnUISdk.app.document.link("document");
    console.log("Document link:", documentLink);

    // Get the published document link
    const publishedLink = await addOnUISdk.app.document.link("published");
    console.log("Published link:", publishedLink);
  } catch (error) {
    console.log("Failed to get document links:", error);
  }

  // Listen for document link availability changes
  addOnUISdk.app.on("documentLinkAvailable", (data) => {
    console.log("Document link availability changed. Link value:", data.documentLink);
  });

  // Listen for published document link availability changes
  addOnUISdk.app.on("documentPublishedLinkAvailable", (data) => {
    console.log("Published link availability changed. Link value:", data.documentPublishedLink);
  });
});
```

#### `LinkOptions`

The options to pass into the link method.

| Name          | Type     | Description                                              |
| ------------- | -------- | -------------------------------------------------------- |
| `linkOptions` | `string` | [`LinkOptions`](./addonsdk-constants.md) constant value. |

## Import Content Methods

### addImage()

Adds an image/gif/Ps/Ai files to the current page.

#### Signature

`addImage(imageBlob: Blob, attributes?: MediaAttributes, importAddOnData?: ImportAddOnData): Promise<void>`

#### Parameters

<<<<<<< HEAD
| Name          | Type                                  |                                                                              Description |
| ------------- | ------------------------------------- | ---------------------------------------------------------------------------------------: |
| `imageBlob`   | `Blob`                                |                                                            The image to add to the page. |
| `attributes?` | [`MediaAttributes`](index.md#mediaattributes) | Attributes that can be passed when adding image/Ps/Ai files to the page (i.e., `title`). |
=======
| Name               | Type                                        |                                                                              Description |
| ------------------ | ------------------------------------------- | ---------------------------------------------------------------------------------------: |
| `imageBlob`        | `Blob`                                      |                                                            The image to add to the page. |
| `attributes?`      | [`MediaAttributes`](#mediaattributes)       | Attributes that can be passed when adding image/Ps/Ai files to the page (i.e., `title`). |
| `importAddOnData?` | [`ImportAddOnData`](#importaddondata)       |                                      Add-on specific metadata to attach to the imported asset. |
>>>>>>> d1534b74

#### Return Value

A resolved promise if the image was successfully added to the canvas; otherwise, it will throw an error with the rejected promise.

#### Example Usage

```javascript
// Add image(blob) to the current page
async function addImageFromBlob(blob) {
  try {
    await document.addImage(blob, {title: "Sample Image", author: "Creator"});
  } catch (error) {
    console.log("Failed to add the image to the page.");
  }
}

// Add image(url) to the current page
async function addImageFromURL(url) {
  try {
    const blob = await fetch(url).then((response) => response.blob());
    await document.addImage(blob, {title: "Sample Image", author: "Creator"});
  } catch (error) {
    console.log("Failed to add the image to the page.");
  }
}

// Add image with custom add-on metadata
async function addImageWithMetadata(blob) {
  try {
    await document.addImage(
      blob,
      { title: "Custom Image", author: "Creator" },
      {
        nodeAddOnData: {
          customId: "img_123",
          category: "photos"
        },
        mediaAddOnData: {
          sourceUrl: "https://example.com/image.jpg",
          license: "CC0"
        }
      }
    );
  } catch (error) {
    console.log("Failed to add the image to the page.");
  }
}
```

<InlineAlert slots="text" variant="info"/>

Refer to the [image requirements](index.md#image-requirements) section for specific details on supported image sizes and GIF handling.

### addAnimatedImage()

Adds an animated image (gif) to the current page.

#### Signature

`addAnimatedImage(imageBlob: Blob, attributes?: MediaAttributes, importAddOnData?: ImportAddOnData): Promise<void>`

#### Parameters

<<<<<<< HEAD
| Name          | Type                                  |                                                                          Description |
| ------------- | ------------------------------------- | -----------------------------------------------------------------------------------: |
| `imageBlob`   | `Blob`                                |                                                        The image to add to the page. |
| `attributes?` | [`MediaAttributes`](index.md#mediaattributes) | Attributes that can be passed when adding animated gifs to the page (i.e., `title`). |
=======
| Name               | Type                                        |                                                                          Description |
| ------------------ | ------------------------------------------- | -----------------------------------------------------------------------------------: |
| `imageBlob`        | `Blob`                                      |                                                        The image to add to the page. |
| `attributes?`      | [`MediaAttributes`](#mediaattributes)       | Attributes that can be passed when adding animated gifs to the page (i.e., `title`). |
| `importAddOnData?` | [`ImportAddOnData`](#importaddondata)       |                                      Add-on specific metadata to attach to the imported asset. |
>>>>>>> d1534b74

#### Return Value

A resolved promise if the animated image was successfully added to the canvas; otherwise, it will throw an error with the rejected promise.

#### Example Usage

```js
// Add animated image(blob) to the current page
async function addAnimatedImageFromBlob(blob) {
  try {
    await document.addAnimatedImage(blob, {title: "Animated GIF", author: "Creator"});
  } catch (error) {
    console.log("Failed to add the animated image to the page.");
  }
}
```

<InlineAlert slots="text" variant="info"/>

Refer to the [image requirements](index.md#image-requirements) section for specific details on supported image sizes and GIF handling.

### addVideo()

Adds a video to the current page.

#### Signature

`addVideo(videoBlob: Blob, attributes?: MediaAttributes, importAddOnData?: ImportAddOnData): Promise<void>`

#### Parameters

| Name               | Type                                        |                                                                          Description |
| ------------------ | ------------------------------------------- | -----------------------------------------------------------------------------------: |
| `videoBlob`        | `Blob`                                      |                                                        The video to add to the page. |
| `attributes?`      | [`MediaAttributes`](#mediaattributes)       | Attributes that can be passed when adding video files to the page (i.e., `title`). |
| `importAddOnData?` | [`ImportAddOnData`](#importaddondata)       |                                      Add-on specific metadata to attach to the imported asset. |

#### Example Usage

```js
async function addVideoFromBlob(blob) {
  try {
    await document.addVideo(blob, {title: "Sample Video", author: "Creator"});
  } catch (error) {
    console.log("Failed to add the video to the page.");
  }
}

async function addVideoFromURL(url) {
  try {
    const blob = await fetch(url).then((response) => response.blob());
    await document.addVideo(blob, {title: "Sample Video", author: "Creator"});
  } catch (error) {
    console.log("Failed to add the video to the page.");
  }
}
```

### addAudio()

Adds audio to the current page.

#### Signature

`addAudio(audioBlob: Blob, attributes: MediaAttributes): Promise<void>`

#### Parameters

| Name         | Type                                  |                                                                             Description |
| ------------ | ------------------------------------- | --------------------------------------------------------------------------------------: |
| `audioBlob`  | `Blob`                                |                                                           The audio to add to the page. |
| `attributes` | [`MediaAttributes`](index.md#mediaattributes) | Attributes to pass when adding the audio to the page (ie: `title`, which is mandatory). |

#### Return Value

A resolved promise if the audio was successfully added to the canvas; otherwise will throw an error with the rejected promise.

#### Example Usage

```js
async function addAudioFromBlob(blob) {
  try {
      await document.addAudio(blob, {title: "Jazzy beats", author: "Jazzy"});
  }
  catch(error) {
      console.log("Failed to add the audio to the page.");
  }
}

async function addAudioFromURL(url) {
  try {
      const blob = await fetch(url).then(response => response.blob());
      await document.addAudio(blob, {title: "Jazzy beats", author: "Jazzy"});
  }
  catch(error) {
      console.log("Failed to add the audio to the page.");
  }
```

#### `MediaAttributes`

| Name      | Type     |                               Description |
| --------- | -------- | ----------------------------------------: |
| `title`   | `string` | Media title (mandatory for audio import). |
| `author?` | `string` |                              Media author |

#### `ImportAddOnData`

Represents add-on-specific data that can be attached to imported media assets (nodes). This data provides a way for add-ons to store custom metadata with imported assets across multiple import APIs. Note: This support is not present for PSD/AI assets.

| Name              | Type                       |                                                                                                                                                                                                                                   Description |
| ----------------- | -------------------------- | --------------------------------------------------------------------------------------------------------------------------------------------------------------------------------------------------------------------------------------------: |
| `nodeAddOnData?`  | `Record<string, string>`   |    Node-specific add-on data that persists with the individual asset container. This data remains attached to the container node even when the asset content is replaced. This data can be accessed later via document sandbox `MediaContainerNode.addOnData` API. |
| `mediaAddOnData?` | `Record<string, string>`   | Media-specific add-on data that is tied to the actual asset content. This data is shared across all copies of the same asset throughout the document and will be reset if the asset content is replaced with different media. This data can be accessed later via document sandbox `MediaRectangleNode.mediaAddOnData` API. |

<InlineAlert slots="text" variant="info"/>

<<<<<<< HEAD
Refer to the [import images how-to](../../guides/learn/how-to/use-images.md#import-images-into-the-page) and the [import-images-from-local](../../guides/learn/samples.md#import-images-from-local) in the code samples for general importing content examples.
=======
**Note:** `ImportAddOnData` is also supported in drag-and-drop operations via the `DragCompletionData` interface when using the [`enableDragToDocument`](./addonsdk-app.md#enabledragtodocument) method.

Refer to the [import images how-to](../../guides/learn/how_to/use_images.md#import-images-into-the-page) and the [import-images-from-local](../../guides/learn/samples.md#import-images-from-local) in the code samples for general importing content examples.
>>>>>>> d1534b74

### importPdf()

Imports a PDF as a new Adobe Express document.

#### Signature

`importPdf(blob: Blob, attributes: MediaAttributes & SourceMimeTypeInfo): void;`

#### Parameters

| Name                                         | Type                                  |                                                                 Description |
| -------------------------------------------- | ------------------------------------- | --------------------------------------------------------------------------: |
| `blob`                                       | `Blob`                                |                                                 The PDF to add to the page. |
| `attributes?`                                | [`MediaAttributes`](index.md#mediaattributes) | Attributes that can be passed when adding PDFs to the page (i.e., `title`). |
| [`SourceMimeTypeInfo?`](index.md#sourcemimetypeinfo) | `SourceMimeTypeInfo`                  |                                       Mime type details for importing media |

#### Return Value

None

#### `SourceMimeTypeInfo`

Mime type details for importing media

| Name              | Type                       |                                                      Description |
| ----------------- | -------------------------- | ---------------------------------------------------------------: |
| `sourceMimeType?` | [`SupportedMimeTypes`](./index.md) | Mime type of the original source asset that was converted to PDF |

### SupportedMimeTypes

A constant representing the mime type of the original source asset that was converted to PDF.

- **docx**: `"docx"`
- **gdoc**: `"gdoc"`

<InlineAlert slots="text" variant="info"/>

Use this property to improve the user experience when importing converted documents. Adobe Express does not natively support Word documents (`.docx`) or Google Docs (`.gdoc`) files. However, your add-on can convert these file types to PDF format behind the scenes before importing them.

When you call `importPdf()` with a converted file, you can pass the original file's mime type (`"docx"` or `"gdoc"`) in the `sourceMimeType` parameter. This ensures that the import consent dialog displays "Import a document" instead of "Import a PDF" to the user, preventing confusion about why their Word document or Google Docs file is being referred to as a PDF.

**Important:** Do not pass the original Word documentor Google Docs file directly to `importPdf()`. Your add-on must first convert these files to PDF format, then use this parameter solely to customize the dialog message for better user experience.

#### Example Usage

```js
import addOnUISdk from "https://express.adobe.com/static/add-on-sdk/sdk.js";

// Reference to the active document
const { document } = addOnUISdk.app;

// Import a regular PDF file
async function importPdf(pdfBlob) {
  try {
    document.importPdf(pdfBlob, { title: "Sample.pdf" });
  } catch (error) {
    console.log("Failed to import the pdf.");
  }
}

// Import a PDF that was converted from a Word document
// The sourceMimeType parameter ensures the dialog shows "Import a document" instead of "Import a PDF"
async function importConvertedWordDoc(convertedPdfBlob) {
  try {
    document.importPdf(convertedPdfBlob, {
      title: "Converted Document.pdf",
      sourceMimeType: "docx"
    });
  } catch (error) {
    console.log("Failed to import the converted Word document.");
  }
}

// Import a PDF that was converted from a Google document
async function importConvertedGoogleDoc(convertedPdfBlob) {
  try {
    document.importPdf(convertedPdfBlob, {
      title: "Converted Google Doc.pdf",
      sourceMimeType: "gdoc"
    });
  } catch (error) {
    console.log("Failed to import the converted Google document.");
  }
}
```

### importPresentation()

Imports a presentation as a new Adobe Express document. **Note:** Currently Express only supports PowerPoint presentations.

#### Signature

`importPresentation(blob: Blob, attributes: MediaAttributes): void;`

#### Parameters

| Name          | Type                                  |                                                                           Description |
| ------------- | ------------------------------------- | ------------------------------------------------------------------------------------: |
| `blob`        | `Blob`                                |                             The PowerPoint presentation (`.pptx`) to add to the page. |
| `attributes?` | [`MediaAttributes`](index.md#mediaattributes) | Attributes that can be passed when adding a presentation to the page (i.e., `title`). |

#### Return Value

None

#### Example Usage

```js
import addOnUISdk from "https://express.adobe.com/static/add-on-sdk/sdk.js";

// Reference to the active document
const { document } = addOnUISdk.app;

const mediaAttributes = { title: "Sample.pptx" }; // only Pptx is supported by Express

// Import a presentation. Note: this will be imported as a new Adobe Express presentation.
function importPresentation(blob, mediaAttributes) {
  try {
    document.importPresentation(blob, mediaAttributes);
  } catch (error) {
    console.log("Failed to add the presentation to the document.");
  }
}

// Import a powerpoint presentation from a URL. Note: this will be imported as a new Adobe Express presentation.
async function importPresentationFrom(url) {
  try {
    const blob = await fetch(url).then((response) => response.blob());
    document.importPresentation(blob, { title: "Sample.pptx" });
  } catch (error) {
    console.log("Failed to add the presentation to document.");
  }
}
```

### Image requirements

When importing images, the size of the images for all types **except `gif`** images should not exceed **8000px** or **80MB**—see the full [image requirements](https://helpx.adobe.com/express/web/create-and-edit-images/change-file-formats/image-requirements.html) for more details.

For `gif` images, [the technical requirements are listed here](https://helpx.adobe.com/express/create-and-edit-videos/change-file-formats/import-gif-limits.html) and summarized below for quick reference:

- **Maximum resolution:** 1080px
- **Maximum size:** 10 MB
- **Maximum GIFs per scene:** 7

<InlineAlert slots="header, text1, text2" variant="info"/>

### IMPORTANT: Animated GIFs

Both `addImage()` and `addAnimatedImage()` support `gif` file types, however, you should use the `addAnimatedImage()` method when you want to add an _animated GIF_ specifically but note that it is subject to the size criteria listed above. When the criteria aren't met, only the first frame will be added.

If you supply `addImage()` with an animated GIF, only the first frame will be added by default.

\*\* See the [FAQ's](../../guides/support/faq.md#what-are-the-supported-file-formats-for-imported-content-in-adobe-express) for the specific file formats allowed for imported content.

### Errors

The table below describes the possible error messages that may occur when using the import methods, with a description of the scenario that would cause them to be returned.

&nbsp;

|                                                                      Error Message |                                                                    Error Scenario |
| ---------------------------------------------------------------------------------: | --------------------------------------------------------------------------------: |
|                                                                      Invalid blob. |                                                                  Blob is invalid. |
|                                             Unsupported mime type : `${blob.type}` |                                                             Mime type is invalid. |
| Import image width or height exceed the maximum limit : `${maxSupportedDimension}` | The imported image dimensions exceed the maximum limit if any defined by Express. |
|                Import image size exceed the maximum limit: `${maxSupportedSize}MB` |      The imported image size exceeds the maximum limit if any defined by Express. |
|                                                          No active page available. |                                                       Current page doesn't exist. |

## Export Content Methods

### createRenditions()

Generate renditions of the current page, specific pages or the entire document in a specified format for export.

#### Signature

`createRenditions(renditionOptions: RenditionOptions, renditionIntent?: RenditionIntent): Promise<Rendition[]>`

#### Parameters

| Name               | Type     |                                                  Description |
| ------------------ | -------- | -----------------------------------------------------------: |
| `renditionOptions` | `Object` |              [`RenditionOptions`](index.md#renditionoptions) object. |
| `renditionIntent`  | `string` | [`RenditionIntent`](./addonsdk-constants.md) constant value. |

**NOTE:** The default value for `renditionIntent` is `export`. If it's set to `preview`, it also requires the `renditionPreview` flag to be set to `true` in the [manifest `requirements`](../manifest/index.md#requirements) section. Additionally, when implementing the premium content flows where you present a dialog or option to allow the user to upgrade, you must be sure to also include the following permissions in the [`sandbox`](../manifest/index.md#entrypointspermissionssandbox) attribute of your `manifest.json` to allow the Adobe Express pricing page to load properly:

```json
"permissions": {
    "sandbox": ["allow-popups-to-escape-sandbox", "allow-popups", "allow-downloads"]
}
```

Refer to the [manage premium content how-to](../../guides/learn/how-to/premium-content.md) for more specific details on options for handling the export of premium content.

#### `RenditionOptions`

| Name       | Type       |                                                                                  Description |
| ---------- | ---------- | -------------------------------------------------------------------------------------------: |
| `range`    | `string`   |                                           [`Range`](./addonsdk-constants.md) constant value. |
| `format`   | `string`   |                                 [`RenditionFormat`](./addonsdk-constants.md) constant value. |
| `pageIds?` | `string[]` | Id's of the pages (only required if the range is [`specificPages`](./addonsdk-constants.md)) |

#### `JpgRenditionOptions`

Extends the [`RenditionOptions`](index.md#renditionoptions) object and adds the following additional options for `jpg` renditions:

| Name                                      | Type                                |                                                                                                                                                                            Description |
| ----------------------------------------- | ----------------------------------- | -------------------------------------------------------------------------------------------------------------------------------------------------------------------------------------: |
| `format`                                  | `string`                            |                                                                                                                       [`RenditionFormat.jpg`](./addonsdk-constants.md) constant value. |
| `backgroundColor?`                        | `number`                            | Integer in 0xRRGGBB format of the background color you wish to sit behind any transparent areas. By default it is derived from the entity for which the rendition needs to be created. |
| `quality?`                                | `number`                            |                                                                                                                    A number between 0 and 1, indicating image quality. Default is 1.0. |
| [`requestedSize?`](index.md#requested-size-notes) | `{width?: number; height?: number}` |                                                                                                                                                            Requested size (in pixels). |

#### `PngRenditionOptions`

Extends the [`RenditionOptions`](index.md#renditionoptions) object and adds the following additional options for `png` renditions:

| Name                                      | Type                                |                                                                                                                                                                            Description |
| ----------------------------------------- | ----------------------------------- | -------------------------------------------------------------------------------------------------------------------------------------------------------------------------------------: |
| `format`                                  | `string`                            |                                                                                                                       [`RenditionFormat.png`](./addonsdk-constants.md) constant value. |
| `backgroundColor?`                        | `number`                            | Integer in 0xRRGGBB format of the background color you wish to sit behind any transparent areas. By default it is derived from the entity for which the rendition needs to be created. |
| [`requestedSize?`](index.md#requested-size-notes) | `{width?: number; height?: number}` |                                                                                                                                                            Requested size (in pixels). |
| `fileSizeLimit?`                          | `number`                            |                                                                                                                                                     File size limit for the rendition. |
| `fileSizeLimitUnit?`                      | `string`                            |                                                                                                Unit of the file size limit, [`FileSizeLimitUnit`](./addonsdk-constants.md) enumerable. |

#### Requested Size Notes

- The supported size is from 1 x 1 to 8192 x 8192.
- Aspect ratio is maintained while scaling the rendition based on the requested size.
- Up-scaling is currently not supported.
- If the requested size is invalid, it will be ignored and the original size rendition will be created.
- Some examples of what the actual exported sizes will be, depending on the page size and requested size are in the table below for reference.

| Page Size | Requested Size               | Exported Size | Notes                                       |
| --------- | ---------------------------- | ------------: | ------------------------------------------- |
| 400 x 600 | undefined                    |     400 x 600 | Original page size maintained               |
| 400 x 600 | 200 x undefined (width only) |     200 x 300 | Height scaled proportionally                |
| 400 x 600 | 200 x 200                    |     134 x 200 | Aspect ratio preserved, fits within bounds  |
| 400 x 600 | 200 x 400                    |     200 x 300 | Aspect ratio preserved, fits within bounds  |
| 400 x 600 | 200 x -200                   |     400 x 600 | Negative values ignored, original size used |
| 400 x 600 | 800 x 1000                   |    667 x 1000 | Upscaled while maintaining aspect ratio     |
| 400 x 600 | 8000 x 10000                 |   5462 x 8192 | Upscaled to maximum allowed dimensions      |

#### `PptxRenditionOptions`

Extends the [`RenditionOptions`](index.md#renditionoptions) object with the specific format for `pptx` renditions:

| Name     | Type     |                                                                                     Description |
| -------- | -------- | -----------------------------------------------------------------------------------------------: |
| `format` | `string` | [`RenditionFormat.pptx`](./addonsdk-constants.md) constant value for PowerPoint presentation. |

<InlineAlert slots="text" variant="info"/>

**Note:** PPTX export is only available for presentation-type documents in Adobe Express. When implementing PPTX export in your add-on, consider informing users that fonts from Adobe Express might look different in PowerPoint, and that videos, audio, presenter notes, and animations will not be included in the exported file. Adobe Express displays a similar disclaimer when users download PPTX files directly from the app.

#### `PdfRenditionOptions`

Extends the [`RenditionOptions`](index.md#renditionoptions) object and adds the following additional options for `pdf` renditions:

| Name         | Type                            |                                                                                                                                                                                                                                                                                                                                                                                                                                                                                                   Description |
| ------------ | ------------------------------- | ------------------------------------------------------------------------------------------------------------------------------------------------------------------------------------------------------------------------------------------------------------------------------------------------------------------------------------------------------------------------------------------------------------------------------------------------------------------------------------------------------------: |
| `bleed?`     | [`Bleed`](index.md#bleed)               | Bleed for the page. In printing, bleed is printing that goes beyond the edge of where the sheet will be trimmed. In other words, the bleed is the area to be trimmed off. The parameter is optional, and if left undefined, then no bleed is assumed. If `bleed` is defined, `CropBox` and `TrimBox` will be the size of the Express document, `BleedBox` and `MediaBox` will be equal to each other, and they will expand on all sides (left, top, right, bottom) with the amount/unit specified by `bleed`. |
| `pageBoxes?` | [`PdfPageBoxes`](index.md#pdfpageboxes) |                                                                                                                                                                                                                               Exposes the ability to customize each PDF Page Box (`MediaBox`, `BleedBox`, `CropBox`, `TrimBox`) dimensions by defining how much it should expand on each side beyond the Express document page size. If `pageBoxes` are defined, then `PdfRenditionOptions.bleed` is ignored. |

#### `Bleed`

Represents a _bleed_ for a page. In printing, _bleed_ is printing that goes beyond the edge of where the sheet will be trimmed. In other words, the bleed is the area to be trimmed off. If the value is left undefined, then no bleed will be assumed.

| Name      | Type                                                       |                                      Description |
| --------- | ---------------------------------------------------------- | -----------------------------------------------: |
| `amount?` | `number`                                                   |                        The amount for the bleed. |
| `unit`    | [`BleedUnit`](addonsdk-constants.md#constants) | The unit in which the bleed amount is expressed. |

#### `PdfPageBoxes`

Represents all of the PDF page boxes (`MediaBox`, `BleedBox`, `CropBox`, `TrimBox`).

| Name        | Type                        | Description |
| ----------- | --------------------------- | ----------: |
| `mediaBox?` | [`PdfPageBox`](index.md#pdfpagebox) |   Media box |
| `bleedBox?` | [`PdfPageBox`](index.md#pdfpagebox) |   Bleed box |
| `cropBox?`  | [`PdfPageBox`](index.md#pdfpagebox) |    Crop box |
| `trimBox?`  | [`PdfPageBox`](index.md#pdfpagebox) |    Trim box |

#### `PdfPageBox`

Represents a PDF page box.

| Name      | Type                                      |       Description |
| --------- | ----------------------------------------- | ----------------: |
| `margins` | [`PdfPageBoxMargins`](index.md#pdfpageboxmargins) | Margins for a box |

#### `PdfPageBoxMargins`

Represents margins for a PDF page box.

| Name      | Type              |   Description |
| --------- | ----------------- | ------------: |
| `top?`    | [`Bleed`](index.md#bleed) |    Top margin |
| `bottom?` | [`Bleed`](index.md#bleed) | Bottom margin |
| `left?`   | [`Bleed`](index.md#bleed) |   Left margin |
| `right?`  | [`Bleed`](index.md#bleed) |  Right margin |

#### `Mp4RenditionOptions`

Extends the [`RenditionOptions`](index.md#renditionoptions) object and adds the following additional options for `mp4` renditions:

| Name                | Type     |                                                                         Description |
| ------------------- | -------- | ----------------------------------------------------------------------------------: |
| `format`            | `string` |                    [`RenditionFormat.mp4`](./addonsdk-constants.md) constant value. |
| `resolution?`       | `string` |                        [`VideoResolution`](./addonsdk-constants.md) constant value. |
| `customResolution?` | `number` |                  Only required/used if the `resolution` is `VideoResolution.custom` |
| `frameRate?`        | `number` | Frame rate in frames per second, [`FrameRate`](./addonsdk-constants.md) enumerable. |
| `bitRate?`          | `number` |       Bit rate in bits per second, [`BitRate`](./addonsdk-constants.md) enumerable. |

#### Return Value

A `Promise` with an array of page `Rendition` objects (see [`PageRendition`](index.md#pagerendition)). The array will contain one item if the `currentPage` range is requested, an array of specific pages when the `specificPages` range is requested, or all pages when the `entireDocument` range is specified. Each rendition returned will contain the `type`, `title`,[metadata for the page](index.md#pagemetadata) and a `blob` of the rendition itself. **Note:** If you requested `PDF` or `PPTX` for the format with a larger range than `currentPage`, a single file will be generated which includes the entire range. When the format is `JPG/PNG/MP4`, an array of files will be generated that represents each page.

#### Example Usage

<CodeBlock slots="heading, code" repeat="2" languages="JavaScript, TypeScript" />

#### JavaScript

```js
import addOnUISdk from "https://express.adobe.com/static/add-on-sdk/sdk.js";

// Wait for the SDK to be ready
await addOnUISdk.ready;

// Display preview of all pages in the UI of your add-on
async function displayPreview() {
  try {
    const renditionOptions = {
      range: addOnUISdk.constants.Range.entireDocument,
      format: addOnUISdk.constants.RenditionFormat.png,
      backgroundColor: 0x7faa77ff,
    };
    const renditions = await addOnUISdk.app.document.createRenditions(
      renditionOptions,
      addOnUISdk.constants.RenditionIntent.preview
    );
    renditions.forEach((rendition) => {
      const image = document.createElement("img");
      image.src = URL.createObjectURL(rendition.blob);
      document.body.appendChild(image);
    });
  } catch (error) {
    console.log("Failed to create renditions:", error);
  }
}

// Export document as PowerPoint presentation
async function exportAsPowerPoint() {
  try {
    const renditionOptions = {
      range: addOnUISdk.constants.Range.entireDocument,
      format: addOnUISdk.constants.RenditionFormat.pptx,
    };
    const renditions = await addOnUISdk.app.document.createRenditions(
      renditionOptions,
      addOnUISdk.constants.RenditionIntent.export
    );
    
    // Download the PPTX file
    const rendition = renditions[0]; // PPTX exports as single file
    const url = URL.createObjectURL(rendition.blob);
    const a = document.createElement('a');
    a.href = url;
    a.download = `${rendition.title}.pptx`;
    a.click();
    URL.revokeObjectURL(url);
  } catch (error) {
    console.log("Failed to export as PowerPoint:", error);
  }
}
```

#### TypeScript

```ts
import addOnUISdk from "https://express.adobe.com/static/add-on-sdk/sdk.js";

// Wait for the SDK to be ready
await addOnUISdk.ready;

// Display preview of all pages in the AddOn UI
async function displayPreview() {
  try {
    const renditionOptions: PngRenditionOptions = {
      range: Range.entireDocument,
      format: RenditionFormat.png,
      backgroundColor: 0x7faa77ff,
    };
    const renditions = await addOnUISdk.app.document.createRenditions(
      renditionOptions,
      RenditionIntent.preview
    );
    renditions.forEach((rendition) => {
      const image = document.createElement("img");
      image.src = URL.createObjectURL(rendition.blob);
      document.body.appendChild(image);
    });
  } catch (error) {
    console.log("Failed to create renditions:", error);
  }
}

// Export document as PowerPoint presentation
async function exportAsPowerPoint() {
  try {
    const renditionOptions: PptxRenditionOptions = {
      range: Range.entireDocument,
      format: RenditionFormat.pptx,
    };
    const renditions = await addOnUISdk.app.document.createRenditions(
      renditionOptions,
      RenditionIntent.export
    );
    
    // Download the PPTX file
    const rendition = renditions[0]; // PPTX exports as single file
    const url = URL.createObjectURL(rendition.blob);
    const a = document.createElement('a');
    a.href = url;
    a.download = `${rendition.title}.pptx`;
    a.click();
    URL.revokeObjectURL(url);
  } catch (error) {
    console.log("Failed to export as PowerPoint:", error);
  }
}
```

#### `Rendition`

A rendition object representing a page in the document, returned from [`createRenditions`](index.md#createrenditions). See

| Name    | Type     |                                Description |
| ------- | -------- | -----------------------------------------: |
| `type?` | `string` | Type of Rendition. Value is always `page`. |
| `blob`  | `Blob`   |              Blob containing the rendition |

#### `PageRendition`

An extension of [`Rendition`](index.md#rendition), returned in the response to [`createRenditions`](index.md#createrenditions). This object **includes everything in [`Rendition`](index.md#rendition)**, as well as:

| Name       | Type                            |                     Description |
| ---------- | ------------------------------- | ------------------------------: |
| `title`    | `string`                        | The page title of the rendition |
| `metadata` | [`PageMetadata`](index.md#pagemetadata) |                   Page metadata |

\*\* See the [FAQs](../../guides/support/faq.md#what-are-the-supported-mime-typesfile-formats-for-exported-content) for the file formats and mime types supported for exported content.

<InlineAlert slots="text" variant="info"/>

Refer to the [create renditions how-to](../../guides/learn/how-to/create-renditions.md) and the [export-sample](../../guides/learn/samples.md) in the code samples for usage examples.

### exportAllowed()

Determines whether the current document can be exported based on its review status in review and approval workflows.

#### Signature

`exportAllowed(): Promise<boolean>`

#### Return Value

A resolved `Promise` containing a `boolean` value indicating whether export is allowed (`true`) or restricted (`false`) based on the document's review status.

<InlineAlert slots="text" variant="info"/>

This method is particularly useful in collaborative environments where documents may be subject to review and approval processes. When a document is in certain review states, export functionality may be restricted to prevent unauthorized distribution of content that hasn't been approved.

**Important:** This restriction only applies to renditions created with `RenditionIntent.export` or `RenditionIntent.print`. Renditions created with `RenditionIntent.preview` are always allowed, regardless of the export status, as they are intended for preview purposes only.

**User Experience Note:** If you attempt to create export/print renditions without checking `exportAllowed()` first, and the document doesn't allow exports, users will see an error dialog with the message "Request approval" and "Get approval from your viewers before sharing this file". Using `exportAllowed()` allows you to provide a more graceful user experience by checking permissions proactively.

#### Example Usage

```js
import addOnUISdk from "https://express.adobe.com/static/add-on-sdk/sdk.js";

// Check export permissions before creating non-preview renditions
async function handleExportRequest() {
  try {
    const canExport = await addOnUISdk.app.document.exportAllowed();

    if (canExport) {
      // Create rendition for export/download
      const rendition = await addOnUISdk.app.document.createRenditions(
        { range: addOnUISdk.constants.Range.currentPage, format: addOnUISdk.constants.RenditionFormat.png },
        addOnUISdk.constants.RenditionIntent.export
      );
      // ... handle download
    } else {
      // Show preview only since export is restricted
      console.log("Export restricted - showing preview only");
      const previewRendition = await addOnUISdk.app.document.createRenditions(
        { range: addOnUISdk.constants.Range.currentPage, format: addOnUISdk.constants.RenditionFormat.png },
        addOnUISdk.constants.RenditionIntent.preview
      );
      // ... show preview in UI only
    }
  } catch (error) {
    console.log("Failed to check export permissions:", error);
  }
}

// Set up UI based on export permissions
addOnUISdk.ready.then(async () => {
  const exportAllowed = await addOnUISdk.app.document.exportAllowed();

  // Note: The "document" in the next two lines refers to the UI of your add-on (in the HTML file) versus the addOnUISdk.app.document object from the API
  const downloadButton = document.getElementById('download-btn');
  const previewButton = document.getElementById('preview-btn');

  // Download button only available if export is allowed
  downloadButton.disabled = !exportAllowed;
  downloadButton.title = exportAllowed ? "Download rendition" : "Download restricted - document under review";

  // Preview button is always available
  previewButton.disabled = false;
});
```

### Errors

The table below describes the possible error messages that may occur when using the export methods, with a description of the scenario that will return them.

&nbsp;

|                                                      Error Message |                                                          Error Scenario |
| -----------------------------------------------------------------: | ----------------------------------------------------------------------: |
|                                  Invalid range: `${options.range}` |                                                 Range value is invalid. |
|                                          No active page available. |               Range is `Range.currentPage` and there is no active page. |
|                  Unsupported rendition format: `${options.format}` |                                        Rendition format is unsupported. |
|             Invalid background color: `${options.backgroundColor}` |                                            Background color is invalid. |
| Invalid quality parameter: `${options.quality} not in range [0,1]` |                                    Quality property is invalid in jpeg. |
|                           No video element in the specified range. |             No video is present in the range when trying to export mp4. |
|                               USER_NOT_ENTITLED_TO_PREMIUM_CONTENT | The user is trying to export premium content but is not entitled to it. |<|MERGE_RESOLUTION|>--- conflicted
+++ resolved
@@ -390,18 +390,11 @@
 
 #### Parameters
 
-<<<<<<< HEAD
-| Name          | Type                                  |                                                                              Description |
-| ------------- | ------------------------------------- | ---------------------------------------------------------------------------------------: |
-| `imageBlob`   | `Blob`                                |                                                            The image to add to the page. |
-| `attributes?` | [`MediaAttributes`](index.md#mediaattributes) | Attributes that can be passed when adding image/Ps/Ai files to the page (i.e., `title`). |
-=======
 | Name               | Type                                        |                                                                              Description |
 | ------------------ | ------------------------------------------- | ---------------------------------------------------------------------------------------: |
 | `imageBlob`        | `Blob`                                      |                                                            The image to add to the page. |
 | `attributes?`      | [`MediaAttributes`](#mediaattributes)       | Attributes that can be passed when adding image/Ps/Ai files to the page (i.e., `title`). |
 | `importAddOnData?` | [`ImportAddOnData`](#importaddondata)       |                                      Add-on specific metadata to attach to the imported asset. |
->>>>>>> d1534b74
 
 #### Return Value
 
@@ -466,18 +459,11 @@
 
 #### Parameters
 
-<<<<<<< HEAD
-| Name          | Type                                  |                                                                          Description |
-| ------------- | ------------------------------------- | -----------------------------------------------------------------------------------: |
-| `imageBlob`   | `Blob`                                |                                                        The image to add to the page. |
-| `attributes?` | [`MediaAttributes`](index.md#mediaattributes) | Attributes that can be passed when adding animated gifs to the page (i.e., `title`). |
-=======
 | Name               | Type                                        |                                                                          Description |
 | ------------------ | ------------------------------------------- | -----------------------------------------------------------------------------------: |
 | `imageBlob`        | `Blob`                                      |                                                        The image to add to the page. |
 | `attributes?`      | [`MediaAttributes`](#mediaattributes)       | Attributes that can be passed when adding animated gifs to the page (i.e., `title`). |
 | `importAddOnData?` | [`ImportAddOnData`](#importaddondata)       |                                      Add-on specific metadata to attach to the imported asset. |
->>>>>>> d1534b74
 
 #### Return Value
 
@@ -596,13 +582,9 @@
 
 <InlineAlert slots="text" variant="info"/>
 
-<<<<<<< HEAD
+**Note:** `ImportAddOnData` is also supported in drag-and-drop operations via the `DragCompletionData` interface when using the [`enableDragToDocument`](./addonsdk-app.md#enabledragtodocument) method.
+
 Refer to the [import images how-to](../../guides/learn/how-to/use-images.md#import-images-into-the-page) and the [import-images-from-local](../../guides/learn/samples.md#import-images-from-local) in the code samples for general importing content examples.
-=======
-**Note:** `ImportAddOnData` is also supported in drag-and-drop operations via the `DragCompletionData` interface when using the [`enableDragToDocument`](./addonsdk-app.md#enabledragtodocument) method.
-
-Refer to the [import images how-to](../../guides/learn/how_to/use_images.md#import-images-into-the-page) and the [import-images-from-local](../../guides/learn/samples.md#import-images-from-local) in the code samples for general importing content examples.
->>>>>>> d1534b74
 
 ### importPdf()
 
