[@express-document-sdk](../overview.md) / Editor

# Class: Editor

Entry point for APIs that read or modify the document's content.

## Accessors

### context

• `get` **context**(): [`Context`](context.md)

User's current selection context

#### Returns

[`Context`](context.md)

<HorizontalLine />

### documentRoot

• `get` **documentRoot**(): [`ExpressRootNode`](express-root-node.md)

#### Returns

[`ExpressRootNode`](express-root-node.md)

the root of the document.

## Methods

### createEllipse()

• **createEllipse**(): [`EllipseNode`](ellipse-node.md)

#### Returns

[`EllipseNode`](ellipse-node.md)

an ellipse node with default x/y radii, a black fill, and no initial stroke.
Transform values default to 0.

<HorizontalLine />

### createGroup()

• **createGroup**(): [`GroupNode`](group-node.md)

#### Returns

[`GroupNode`](group-node.md)

a group node.

<HorizontalLine />

### createImageContainer()

• **createImageContainer**(`bitmapData`, `options`): [`MediaContainerNode`](media-container-node.md)

Creates a bitmap image, represented as a multi-node MediaContainerNode structure. Always creates a "full-frame,"
uncropped image initially, but cropping can be changed after it is created by modifying the properties of the
container's mediaRectangle and maskShape children.

Image creation involves some asynchronous steps. The image will be visible in this client almost instantly, but will
render as a gray placeholder on other clients until it has been uploaded to DCX and then downloaded by those clients.
This local client will act as having unsaved changes until the upload has finished.

#### Parameters

• **bitmapData**: [`BitmapImage`](../interfaces/bitmap-image.md)

BitmapImage resource (e.g. returned from [loadBitmapImage](editor.md#loadbitmapimage)).

• **options**= `{}`

Additional configuration: - initialSize - Size the image is displayed at. Must have the same aspect ratio as bitmapData. Defaults to the
size the image would be created at by a UI drag-drop gesture (typically the image's full size, but scaled down
if needed to stay below an application-defined size cap).

• **options.initialSize?**: [`RectangleGeometry`](../interfaces/rectangle-geometry.md)

#### Returns

[`MediaContainerNode`](media-container-node.md)

MediaContainerNode representing the top container node of the multi-node structure.

<HorizontalLine />

### createLine()

• **createLine**(): [`LineNode`](line-node.md)

#### Returns

[`LineNode`](line-node.md)

a line node with default start point and end point and a default stroke.
Transform values default to 0.

<HorizontalLine />

### createPath()

• **createPath**(`path`): [`PathNode`](path-node.md)

#### Parameters

• **path**: `string`

a string representing any [SVG path element](https://developer.mozilla.org/en-US/docs/Web/SVG/Tutorial/Paths).
Note that the path data will be normalized, and therefore the `path` getter may return a different SVG string from the path creation input.
For example, "M 10 80 Q 52.5 10, 95 80 T 180 80" becomes "M 10 80 C 38.33 33.33 66.67 33.33 95 80...".
Throws if the input is empty or is not legal SVG path syntax.

#### Returns

[`PathNode`](path-node.md)

a path node with a default stroke and no initial fill.

<HorizontalLine />

### createRectangle()

• **createRectangle**(): [`RectangleNode`](rectangle-node.md)

#### Returns

[`RectangleNode`](rectangle-node.md)

a rectangle node with default width and height, a black fill, and no initial stroke.
Transform values default to 0.

<HorizontalLine />

### createText()

<<<<<<< HEAD
• **createText**(): [`TextNode`](text-node.md)
=======
#### createText()
>>>>>>> 0c97d0b5

• **createText**(): [`StandaloneTextNode`](StandaloneTextNode.md)

##### Returns

<<<<<<< HEAD
[`TextNode`](text-node.md)
=======
[`StandaloneTextNode`](StandaloneTextNode.md)
>>>>>>> 0c97d0b5

a text node with default styles. The text content is initially empty, so the text node will be
invisible until its `fullContent` property's `text` is set. Creates auto-width text, so the node's width will
automatically adjust to accommodate whatever text is set.

##### Deprecated

- Initial text content is always expected so please use `createText(textContent: string): StandaloneTextNode`.

#### createText(textContent)

• **createText**(`textContent`): [`StandaloneTextNode`](StandaloneTextNode.md)

##### Parameters

• **textContent**: `string`

the initial string to show.

##### Returns

[`StandaloneTextNode`](StandaloneTextNode.md)

a text node with default styles. Creates auto-width text, so the node's width will automatically adjust
to accommodate the given text content.

Note: the registration point of this text node is not guaranteed to be at the top-left of the bounding box of its
insertion parent. Recommend using `setPositionInParent` over `translation` to set the position.

<HorizontalLine />

### loadBitmapImage()

• **loadBitmapImage**(`bitmapData`): `Promise` [`BitmapImage`](../interfaces/bitmap-image.md)

Creates a bitmap image resource in the document, which can be displayed in the scenegraph by passing it to [createImageContainer](editor.md#createimagecontainer)
to create a MediaContainerNode. The same BitmapImage can be used to create multiple MediaContainerNodes.

Because the resulting BitmapImage is returned asynchronously, to use it you must schedule an edit lambda to run at a
safe later time in order to call [createImageContainer](editor.md#createimagecontainer). See [queueAsyncEdit](editor.md#queueasyncedit).

Further async steps to upload image resource data may continue in the background after this call's Promise resolves,
but the resulting BitmapImage can be used right away (via the queue API noted above). The local client will act as
having unsaved changes until all the upload steps have finished.

#### Parameters

• **bitmapData**: `Blob`

Encoded image data in PNG or JPEG format.

#### Returns

`Promise` [`BitmapImage`](../interfaces/bitmap-image.md)

<HorizontalLine />

### makeColorFill()

• **makeColorFill**(`color`): [`ColorFill`](../interfaces/color-fill.md)

Convenience helper to create a complete ColorFill value given just its color.

#### Parameters

• **color**: [`Color`](../interfaces/color.md)

The color to use for the fill.

#### Returns

[`ColorFill`](../interfaces/color-fill.md)

<HorizontalLine />

### makeStroke()

• **makeStroke**(`options`?): [`SolidColorStroke`](../interfaces/solid-color-stroke.md)

Convenience helper to create a complete SolidColorStroke value given just a
subset of its fields. All other fields are populated with default values.

See [SolidColorStroke](../interfaces/solid-color-stroke.md) for more details on the `options` fields. Defaults:

-   `color` has default value DEFAULT_STROKE_COLOR if none is provided.
-   `width` has default value DEFAULT_STROKE_WIDTH if none is provided.
-   `position` has default value `center` if none is provided.
-   `dashPattern` has default value [] if none is provided.
-   `dashOffset` has default value 0 if none is provided. This field is ignored
  if no `dashPattern` was provided.
-   `type` has default value SolidColorStroke.type if none is provided. This field
   shouldn't be set to any other value.

#### Parameters

• **options?**: `Partial` [`SolidColorStroke`](../interfaces/solid-color-stroke.md)

#### Returns

[`SolidColorStroke`](../interfaces/solid-color-stroke.md)

a stroke configured with the given options.

<HorizontalLine />

### queueAsyncEdit()

• **queueAsyncEdit**(`lambda`): `Promise` `void`

Enqueues a function to be run at a later time when edits to the user's document may be performed. You can always edit
the document immediately when invoked in response to your add-on's UI code. However, if you delay to await an
asynchronous operation such as [loadBitmapImage](editor.md#loadbitmapimage), any edits following this pause must be scheduled using
queueAsyncEdit(). This ensures the edit is properly tracked for saving and undo.

The delay before your edit function is executed is typically just a few milliseconds, so it will appear instantaneous
to users. However, note that queueAsyncEdit() will return _before_ your function has been run.
If you need to trigger any code after the edit has been performed, either include this in the lambda you are enqueuing
or await the Promise returned by queueAsyncEdit().

Generally, calling any setter or method is treated as an edit; but simple getters may be safely called at any time.

Example of typical usage:

```js
// Assume insertImage() is called from your UI code, and given a Blob containing image data
async function insertImage(blob) {
    // This function was invoked from the UI iframe, so we can make any edits we want synchronously here.
    // Initially load the bitmap - an async operation
    const bitmapImage = await editor.loadBitmapImage(blob);

    // Execution doesn't arrive at this line until an async delay, due to the Promise 'await' above

    // Further edits need to be queued to run at a safe time
    editor.queueAsyncEdit(() => {
         // Create scenenode to display the image, and add it to the current artboard
         const mediaContainer = editor.createImageContainer(bitmapImage);
         editor.context.insertionParent.children.append(mediaContainer);
    });
}
```

#### Parameters

• **lambda**

a function which edits the document model.

#### Returns

`Promise` `void`

a Promise that resolves when the lambda has finished running, or rejects if the lambda throws an error.<|MERGE_RESOLUTION|>--- conflicted
+++ resolved
@@ -138,21 +138,13 @@
 
 ### createText()
 
-<<<<<<< HEAD
-• **createText**(): [`TextNode`](text-node.md)
-=======
 #### createText()
->>>>>>> 0c97d0b5
 
 • **createText**(): [`StandaloneTextNode`](StandaloneTextNode.md)
 
 ##### Returns
 
-<<<<<<< HEAD
-[`TextNode`](text-node.md)
-=======
 [`StandaloneTextNode`](StandaloneTextNode.md)
->>>>>>> 0c97d0b5
 
 a text node with default styles. The text content is initially empty, so the text node will be
 invisible until its `fullContent` property's `text` is set. Creates auto-width text, so the node's width will
