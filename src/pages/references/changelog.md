---
keywords:
  - Adobe Express
  - Express Add-on SDK
  - Express Editor
  - Adobe Express
  - Add-on SDK
  - SDK
  - JavaScript
  - Extend
  - Extensibility
  - API
  - Add-on Manifest
  - AddOnSdk
title: Changelog
description: Contains a running log of changes to the add-on documentation, SDK, CLI, etc. 
contributors:
  - https://github.com/hollyschinsky
  - https://github.com/undavide
---

# Changelog

<<<<<<< HEAD
## 2024-05-21

- The [Quickstart](../guides/getting_started/quickstart.md) and [Distribute](../guides/distribute/index.md) guides have been updated to reflect major UI/UX improvements for in-app workflows, particularly around distribution and listing management.
- The Add-ons tab is now active also in the Adobe Express home page, regardless of whether a project is open or not.
- The [Manifest Reference](./manifest/index.md) has been updated with two new permission properties: `microphone` and `camera`.
=======
## 2024-05-20

- A new section on Marketplace [rejections](/guides/distribute/rejections.md) has been added, highlighting the most common problems found during the add-on review process and how to avoid them.
>>>>>>> a26ca17d

## 2024-04-10

- A new [`VisualNode`](./document-sandbox/document-apis/classes/VisualNode.md) class has been added to the Document APIs, and represents any node that can be visually perceived in the content.
- New Document APIs have been added:
  - [`currentPage`](./document-sandbox/document-apis/classes/Context.md#currentpage) Context accessor: returns the active page.
  - [`visualRoot`](./document-sandbox/document-apis/classes/VisualNode.md#visualroot) accessor: the highest ancestor that still has visual presence in the document—typically, an Artboard.
  - [`cloneInPlace()`](./document-sandbox/document-apis/classes/PageNode.md#cloneinplace) method: clones a Page, all artboards within it, and all content within those artboards.
  - Support to Bounds has been added in several classes: [`boundsInParent`](./document-sandbox/document-apis/classes/Node.md#boundsinparent); `boundsLocal` (for both [GroupNode](./document-sandbox/document-apis/classes/GroupNode.md#boundslocal) and [VisualNode](./document-sandbox/document-apis/classes/VisualNode.md#boundslocal)); [`centerPointLocal`](./document-sandbox/document-apis/classes/VisualNode.md#centerpointlocal); [`topLeftLocal`](./document-sandbox/document-apis/classes/VisualNode.md#topleftlocal); [`boundsInNode()`](./document-sandbox/document-apis/classes/Node.md#boundsinnode); [`localPointInNode()`](./document-sandbox/document-apis/classes/VisualNode.md#localpointinnode);
- The CLI has been updated to release version `2.0.0`, and includes the following:
  - Periodic login and EULA consent are no longer required.
  - Two new templates for creating add-ons with built-in support to Spectrum Web Components have been added and documented: `swc-javascript` and `swc-javascript-with-document-sandbox`. Typescript templates have been renamed to `swc-typescript` and `swc-typescript-with-document-sandbox`. See [this page](/guides/getting_started/dev_tooling.md#templates) for details on all the available templates.
  - Typings have been updated to include the latest SDK changes, and other internal packages are now at version `2.0.0`.

 **NOTE:** The new version should be installed by default when you create a new add-on. If, for any reason, it doesn't, you can force it to install by clearing the `npx` cache first with `npx clear-npx-cache` or by specifying the version in the command, i.e.: `npx @adobe/create-ccweb-add-on@2.0.0 my-add-on`.

 - The [Samples](../samples.md) page has been updated to document the existing add-ons in the [`express-add-on-samples`](https://github.com/AdobeDocs/express-add-on-samples) repository, including a newly added [`audio-recording-addon`](../samples.md#audio-recording-addon).
 - The [Common Use Cases](/guides/develop/use_cases) section has been refactored as a sub-menu, grouping similar topics into individual pages. A new [Login and Logout flows](/guides/develop/use_cases/authentication_authorization.md#login-and-logout-flows) section has been added. Other minor fixes and improvements have been made to the documentation.
  
## 2024-03-19

- Support for Ps and Ai files to be added to the page via the [`addImage()`](../references/addonsdk/app-document.md#addimage) method. (Note: there were no changes to the drag-n-drop APIs).
- Adds new `MediaAttributes` parameter to the [`addImage()`](../references/addonsdk/app-document.md#addimage) method for Ps/Ai file types to pass media attributes like `title`.
- Adds new [`Mp4RenditionOptions`](../references/addonsdk/app-document.md#mp4renditionoptions) object to support `mp4` renditions.
- Adds new [`VideoResolution`](../references/addonsdk/addonsdk-constants.md) constant to set video resolution options.
- Adds [`registerIframe()`](../references/addonsdk/addonsdk-app.md#registeriframe) method and [`unregisterIframe`](../references/addonsdk/addonsdk-app.md#unregisteriframe-type-definition) type definition with example usage. **NOTE:** These APIs are currently experimental.

## 2024-03-08

- [`getPagesMetadata()`](../references/addonsdk/app-document.md#getpagesmetadata), [`startPremiumUpgradeIfFreeUser`](../references/addonsdk/addonsdk-app.md#startpremiumupgradeiffreeuser) and [`isPremiumUser`](../references/addonsdk/app-currentUser.md#ispremiumuser) have been moved to stable and no longer require the `experimentalApis` flag to be set.
- New examples have been added to the [use cases guide](../guides/develop/use_cases/content_management.md#premium-content) for handling premium content.
- A new video has been added to the [grids tutorial](../guides/tutorials/grids-addon.md) to help guide developers in building the grids add-on.

## 2024-02-21

- New support for [monetization details](../guides/distribute/public-dist.md#step-8-enter-the-monetization-details) has been added to the public distribution flow and allows you to [provide details around monetization options](../guides/distribute/public-dist.md#step-8-enter-the-monetization-details) your add-on supports. A selection will now be required when you submit a new add-on to the marketplace or update an existing one. The options include *free*, *one-time payment*, *recurring subscription*, *micro-transactions*, and *other*.

  In addition, the [monetization guidelines](../guides/distribute/guidelines/monetization.md) were updated with details to help guide you in communicating your monetization strategy, and include new branding [badges](../guides/distribute/guidelines/monetization.md#branding-assets-for-monetization) you can use to visually indicate when content or features require a purchase or when they are paid and unlocked. Please ensure you review the [updated monetization guidelines](../guides/distribute/guidelines/monetization.md) carefully for specific details. **NOTE:** Adobe does not currently provide a specific monetization feature, but with this update, provides a way for developers to communicate the monetization details of their add-ons.
- The first phase of add-on analytics support has been released, and allows developers to [download insights data](../guides/distribute/public-dist.md#post-submission-details-and-insights) for their published add-ons via the [Download insights](../guides/distribute/public-dist.md#post-submission-details-and-insights) button in the in-app distribution modal.
- A new [Concepts guide](../references/document-sandbox/document-apis/concepts/index.md) was added to the [Document APIs](../references/document-sandbox/document-apis/) section to provide a deep-dive into the architecture and key elements of the Adobe Express Document Object Model (DOM).

## 2024-02-14

- A new `id` accessor has been added to the [`BaseNode`](../references/document-sandbox/document-apis/classes/BaseNode.md) class in the Document APIs and is inherited by all classes that extend it. The `id` represents a unique identifier that stays the same when the file is closed and reopened, or if the node is moved to a different part of the document.

## 2024-02-07

- A new [`createPath`](../references/document-sandbox/document-apis/classes/Editor.md#createpath) method is now available for allowing you to create a path with the Document APIs.
- Updates descriptions in various methods and classes in the [Document APIs](../references/document-sandbox/document-apis/).
- Updates to the [`createRenditions`](../references/addonsdk/app-document.md#createrenditions) API, including a new [`print`](../references/addonsdk/addonsdk-constants.md) option for `RenditionIntent` to be be used for generating a print optimized pdf, and an update to [`PdfRenditionOptions`](../references/addonsdk/app-document.md#pdfrenditionoptions) which exposes the ability to customize each PDF Page Box's (`MediaBox`, `BleedBox`, `CropBox`, `TrimBox`) dimensions using a `pageBoxes` property.
- Updates to the [Using Adobe Spectrum tutorial](https://developer.adobe.com/express/add-ons/docs/guides/tutorials/spectrum-workshop/) with additional details on [why you should use Spectrum CSS variables](../guides/tutorials/spectrum-workshop/part3.md#styling-with-spectrum-css) to style your add-ons, and [additional helpful guidelines for locating and using them](../guides/tutorials/spectrum-workshop/part3.md#layout-and-typography-styling).
- The table of contents in each Document API class/interface/constant has been removed since it was a duplicate of the right side navigation menu.

## 2024-01-31

Added a new tutorial - [Building UIs using Adobe's Spectrum Design System](https://developer.adobe.com/express/add-ons/docs/guides/tutorials/spectrum-workshop/).

## 2024-01-09

### New Experimental APIs

- [`startPremiumUpgradeIfFreeUser()`](../references/addonsdk/addonsdk-app.md#startpremiumupgradeiffreeuser) experimental API has been added to the [addOnUISdk.app](../references/addonsdk/addonsdk-app.md) object to display the in-app monetization upgrade flow and returns a value indicating whether the user upgraded to premium or not.

- [`isPremiumUser()`](../references/addonsdk/app-currentUser.md#ispremiumuser) experimental API has been added to the [addOnUISdk.app.currentUser](../references/addonsdk/app-currentUser.md) object to determine if the current user is a premium or free user.

<InlineAlert slots="text" variant="warning"/>

**IMPORTANT:** The above new APIs are currently ***experimental only*** and should not be used in any add-ons you will be distributing until declared stable. To use these APIs, you will first need to set the `experimentalApis` flag to `true` in the [`requirements`](../references/manifest/index.md#requirements) section of the `manifest.json`.

### Additional Updates

- A new [`PdfRenditionOptions`](../references/addonsdk/app-document.md#pdfrenditionoptions) object is now available to be used with the the [`createRenditions()` export API](../references/addonsdk/app-document.md#createrenditions) and allows a user to specify an optional [bleed](../references/addonsdk/app-document.md#bleed) object (for printing).
- A new [`isPrintReady`](../references/addonsdk/app-document.md#pagemetadata) property has been added to the [`PageMetadata` API](../references/addonsdk/app-document.md#pagemetadata) to indicate if the page is ready to print.
- Updated the [FAQ](../guides/faq.md#what-mime-type-is-returned-from-a-pdf-that-was-exported-with-the-createrenditions-method) regarding the mime type for exported PDF files. It will now return `application/pdf` (as opposed to `text/plain` from an earlier update).

## 2023-12-07

<InlineAlert slots="text" variant="warning"/>

**BREAKING NEWS:** The [Adobe Express Document Sandbox](../references/document-sandbox/) and all associated APIs have been deemed stable, and **no longer require the `experimentalApis` flag**. As a result, some breaking changes with these experimental APIs were introduced before deeming them stable, and they are summarized below. Please read them thoroughly and update your in-development add-ons as needed. If you run into any issues, please reach out to us on our [Adobe Express Add-on Developer’s Discord channel](http://discord.gg/nc3QDyFeb4) for help.

### Breaking changes (experimental APIs)

Some items in the following list of changes may have been mentioned in recent updates but are being listed in this summary again to serve as a reminder.

- The methods in the [Document API Editor class](../references/document-sandbox/document-apis/classes/Editor.md) to create a color fill and stroke have been renamed to [`makeColorFill`](../references/document-sandbox/document-apis/classes/Editor.md#makecolorfill) and [`makeStroke`](../references/document-sandbox/document-apis/classes/Editor.md#makestroke) respectively.
- `strokes` and `fills` have been renamed to their singular counterpart. (Express does not support multiple strokes or fills). You should use `stroke` and `fill` going forward to access them, and they will no longer be `ItemList` objects, since they represent only a single stroke or fill.

  ```js
    // Before
    rectangle.fills.append(rectFill);
    ellipse.fills.append(ellipseFill);

    // After
    rectangle.fill = rectFill;
    ellipse.fill = ellipseFill;
  ```

  - `fill` and `stroke.color` are just a [color object](../references/document-sandbox/document-apis/interfaces/Color.md) of the form `{ red, green, blue, alpha }`.
  - `stroke` is an object of the form `{ color, width, dashPattern, dashOffset }`
- Color utilities have moved to [`colorUtils`](../references/document-sandbox/document-apis/classes/ColorUtils.md) instead of `utils`.

  **Old**<br/>
  <del>

  ```js
  import { utils } from "express-document-sdk";
  const color = utils.createColor(1, 0, 0);
  ```

  </del>

  **New**<br/>

  ```js
  import { colorUtils } from "express-document-sdk";

  // any of:
  const color = colorUtils.fromRGB(1, 0, 0); // optional alpha
  const color = colorUtils.fromRGB({ red: 1 , green: 0, blue: 0 };); // optional alpha
  const color = colorUtils.fromHex("#ff0000");
  const color = { red: 1, green: 0, blue: 0, alpha: 1 }; // mandatory alpha
  ```

  - `fromHex` returns a color from a Hex string -- e.g., `colorUtils.fromHex("#FF8040")` or `colorUtils.fromHex("#FF8040FF")` (including the optional alpha);
  - `fromRGB` returns a color from a set of RGB(A) values (0-1) -- e.g., `colorUtils.fromRGB(1,0.5,0.25,1)`.
  - `toHex` converts a color object to a Hex string -- e.g., `colorUtils.toHex(aColor)`.
- `allChildren` returns an `iterator`, not an `Array`. However if you want to use array methods (ie: `Array#map`), you can use `Array.from` to convert it to an array.
- Strokes and fills will no longer *move* if you add an existing `stroke`/`fill` to another shape (previously the original shape would lose the corresponding `stroke` or `fill`). For example:

  ```js
  // Old way
  const greenFill = editor.createColorFill(colorUtils.fromRGB(0,0,1));
  someRect.fills.append(greenFill);
  anotherRect.fills.append(greenFill);
  /* oops, someRect no longer has a green fill, because anotherRect is its parent */
  ```

  versus:

  ```js
  // New way
  const greenFill = editor.makeColorFill(colorUtils.fromRGB(0,0,1));
  someRect.fill = greenFill;
  anotherRect.fill = greenFill;
  /* both rectangles have a green fill */
  ```

- Some things that previously didn't make sense will now cause compile errors in typescript, or throw in javascript:
  - Do not assume a node's parent is movable — e.g., an artboard can't be repositioned.
  - Not all shapes support setting `opacity` or `locking` (e.g, the document root or an artboard).
- The `translateX` and `translateY` properties have been replaced by a single translation object.

  ```js
  // old
  rectangle.translateX = 100;
  rectangle.translateY = 20;

  // new
  rectangle.translation = { x: 100,  y: 20}; // both x,y properties are required
  ```

- A new [`BaseNode`](../references/document-sandbox/document-apis/classes/BaseNode.md) class has been introduced, and [`ContainerNode`](../references/document-sandbox/document-apis/interfaces/ContainerNode.md) has been moved from a class to an interface.
- The key to load APIs that use the Document APIs has changed, as well as the module names you import APIs from in the [Document Sandbox](../references/document-sandbox/). The old ones will still work, but the CLI and templates have all been updated to use the new names. Please update your add-ons to use the new ones shown below:

  **Adobe Express Document APIs SDK import**<br/>
  For access to the [Express document and content authoring APIs](../references/document-sandbox/document-apis/):

  <del>

  ```js
  // Old
  import { editor } from "express";
  ```

  </del>

  ```js
  // New
  import { editor } from "express-document-sdk";
  ```

  **Document Sandbox SDK import**<br/>
  For access to the [document sandbox runtime APIs](../references/document-sandbox/):

  <del>

  ```js
  // Old
  import AddOnScriptSdk from "AddOnScriptSdk";
  ```

  </del>

  ```js
  // New
  import addOnSandboxSdk from "add-on-sdk-document-sandbox";
  ```

- The [`manifest.json` entry point](../references/manifest/index.md#entrypoints) for the document sandbox script code reference was renamed from `script` to `documentSandbox`, as shown below:

  ```json
    "entryPoints": [
          {
              "type": "panel",
              "id": "panel1",
              "main": "index.html",
              "documentSandbox": "code.js" // used to be "script": "code.js"
          }
      ]
  ```

- The [`apiProxy()`](./addonsdk/instance-runtime.md#apiproxy) method in the [`addOnSandboxSdk.instance.runtime`](./addonsdk/addonsdk-instance.md#objects) object now accepts `"documentSandbox"` as a parameter when referring to the entry point in the manifest where your document sandbox code resides, instead of `"script"`.
- The [`RuntimeType`](../references/addonsdk/addonsdk-constants.md) constant now uses the value of `"documentSandbox"` in lieu of `"script"`.

  **IMPORTANT:** The above updates should be considered breaking changes, so any add-ons in development that relied on the experimental APIs may not work correctly until you make changes to use the new/updated ones above. The intention was to ensure these important changes were made prior to marking the APIs stable to 1) make them more intuitive for developers, 2) significantly improve the process of working with colors, strokes and fills, and 3) prevent certain operations from corrupting the document.

- The CLI has been updated to release version `1.1.1`, and includes the following:

  - The document sandbox templates have been updated to reflect all of the latest changes to the [Document Sandbox APIs](../references/document-sandbox/), and the `experimentalApis` flag has been removed. Please review the updated [references](../references/document-sandbox/) and changelog entries thoroughly for details on all of the recent changes. You may also want to refer to the [document sandbox code samples](https://github.com/AdobeDocs/express-add-on-samples/tree/main/document-sandbox-samples) for additional help on how to use them.
  - Typings support has been added to the `javascript` templates to enable intellisense features.
  - Manifest property additions.
  - General improvements and bug fixes.

 **NOTE:** The new version should be installed by default when you create a new add-on. If, for any reason, it doesn't, you can force it to install by clearing the npx cache first with `npx clear-npx-cache` or by specifying the version in the command, i.e.: `npx @adobe/create-ccweb-add-on@1.1.1 my-add-on`. You can update any existing add-ons to use this new version by updating the version of the `ccweb-add-on-scripts` in the `package.json` to `1.1.1`.

- All [code samples](https://github.com/AdobeDocs/express-add-on-samples/tree/main/document-sandbox-samples) and the [Document API tutorial](../guides/tutorials/grids-addon.md) have also been updated to reflect all of the latest changes to the [Adobe Express Document Sandbox APIs](../references/document-sandbox/document-apis/) listed here.
- Removed all experimental APIs notes/warnings around the **Document Sandbox** since they **are now stable**.

<InlineAlert slots="text" variant="warning"/>

  **Known Issue:** Please note, there is an edge case where **removing a page with your add-on** could potentially cause a problem where the UI needs to be reloaded. This will be resolved in the very near future, but please take caution and be aware that it would be best to avoid page removal in the short-term until it's resolved.

### Additional Updates

- A new `getPagesMetadata()` method is now available in the [Add-on UI SDK `document`](../references/addonsdk/app-document.md#getpagesmetadata) object and includes an example code snippet. **NOTE:** This method is still considered ***experimental only*** and should not be used in any add-ons you will be distributing until it has been declared stable. To use this method, you will first need to set the `experimentalApis` flag to `true` in the [`requirements`](../references/manifest/index.md#requirements) section of the `manifest.json`.
- The [`createRenditions()` export API](../references/addonsdk/app-document.md#createrenditions) was updated with the following changes:
  - You can now choose to generate renditions of specific pages via a new [`Range.specificPages`](../references/addonsdk/addonsdk-constants.md) constant value.
  - The returned type now also includes page metadata (see [`PageMetadata`](../references/addonsdk/app-document.md#pagemetadata)) including useful information such as the id, page size, pixels per inch, and whether the page has premium or temporal (timeline) content or not, (in addition to the existing blob and title). An example is provided in the reference as well as in [the use cases](../guides/develop/use_cases/content_authoring.md#retrieving-page-metadata).
- A new [document metadata use case example](../guides/develop/use_cases/content_authoring.md#document-and-page-metadata) has been added to show how to retrieve the [document id](./addonsdk/app-document.md#id) and [title (ie: name)](./addonsdk/app-document.md#title), including how to listen for the [associated events](../references/addonsdk/addonsdk-app.md#events).
- New tables have been added to the [Communication API reference](../references/document-sandbox/communication/index.md) denoting the [supported](../references/document-sandbox/communication/index.md#supported-data-types) and [unsupported data types](../references/document-sandbox/communication/index.md#unsupported-data-types) that can be used across the [Communication API](../references/document-sandbox/communication/index.md) layer.

## 2023-12-04

### Updates

- The [Document API's](./document-sandbox/document-apis/) were updated to add a new [`ColorUtils`](./document-sandbox/document-apis/classes/ColorUtils.md) class, which replaces the previous `utils` module that was used as a color helper with a more enhanced utlility. If you've used the old `utils` module in your add-ons, it will require you to update them to use the new named import of `colorUtils` instead of `utils`. Color creation should now be done using the new [`colorUtils` module](./document-sandbox/document-apis/classes/ColorUtils.md). An example of the old way and new way to create a color are shown below for reference:

  ```js
  // Before
  import { utils } from "express-document-sdk";
  const color = utils.createColor(1, 0, 0);

  // After
  import { colorUtils } from "express-document-sdk";

  // any of:
  const color = colorUtils.fromRGB(1, 0, 0); // optional alpha
  const color = colorUtils.fromRGB({ red: 1 , green: 0, blue: 0 }); // optional alpha
  const color = colorUtils.fromHex("#ff0000");
  const color = { red: 1, green: 0, blue: 0, alpha: 1 }; // mandatory alpha
  ```

  The [code samples](https://github.com/AdobeDocs/express-add-on-samples/tree/main/document-sandbox-samples) have also been updated, so please also refer to those for further details on how to use it. Please note, the [example code snippets](../references/document-sandbox/document-apis/index.md#example-code-snippet) and samples using `fills` or `strokes` off a node class were also updated to use a singular `Fill` or `Stroke` object instead of as an `ItemList` object.

  ```js
    // Before
    rectangle.fills.append(rectFill);
    ellipse.fills.append(ellipseFill);

    // After
    rectangle.fill = rectFill;
    ellipse.fill = ellipseFill;
  ```

- A new release has landed for the [**In-App Developer Submission experience**](../guides/distribute/) in Express. Some highlights from the release:

  **Create Add-on flow:** You can now create [an add-on "container"](../guides/distribute/public-dist.md#step-2-add-on-listing-settings) as your first step in building add-ons within the existing in-app distribution workflow. Creating the container gets you access to a few important settings and data (for instance your unique subdomain, see below) before you continue the development process in the CLI. All existing add-ons will automatically receive a parent container with the associated additional features today.

  **Unique Subdomain retrieval:** As part of your add-on container, you will now be able to easily retrieve a unique subdomain for your add-on. Simply choose one of your add-ons in the distribution workflow and navigate to the new "Settings" tab and copy the Add-on URL. This URL is handy for addressing issues with CORS by adding the URL as an allowed origin. See [our CORS guide](../guides/develop/context.md#cors) for more details.

  **Delete Add-ons:** The "container" concept allowed us to offer better management and cleanup of your add-ons. You will now find the option to delete an add-on container entirely from the new "Settings" tab of a given add-on.

  **NOTE:** You can only delete add-ons that have not been published publicly or submitted to our Review team. Please contact us if you need to un-publish an add-on.

  **Supported Languages:** The [version details step](../guides/distribute/public-dist.md#step-4-enter-listing-details) for publishing add-ons publicly now includes fields to indicate which languages are supported by your add-ons (beyond the required English). You can choose from any of the languages Express supports, and your designation will be shown to users when they browse your listing details. See [our sample for detecting a user's locale to localize your add-on](../guides/develop/use_cases/environment_settings.md#detecting-locale-and-supported-locales).
- Updated list of templates and details to include the [Document Sandbox template options](../guides/getting_started/dev_tooling.md#templates), and how to still scaffold from one when the [`--template` parameter is not explicitly supplied](../guides/getting_started/dev_tooling.md#no-template-parameter).
- New FAQ item regarding the mime type for exported PDF files. This is due to an unexpected change made in Adobe Express core to the mime type returned when you generate a PDF using the export [`createRenditions`](../references/addonsdk/app-document.md#createrenditions) method. In the past it would return `application/pdf`, but currently it returns `text/plain`. This is something to be aware of if you are inspecting the mime type in the response and failing if it's anything other than `application/pdf`.
- Removed NPS survey.

## 2023-11-30

### Updates

- Adds support to the [Add-on UI SDK](./addonsdk/index.md) for retrieving the [document id](./addonsdk/app-document.md#id) and [title](./addonsdk/app-document.md#title), as well as the ability for the add-on to be notified of the [associated events](../references/addonsdk/addonsdk-app.md#events).
- Updates the names of the SDK imports for the [Document Sandbox](../references/document-sandbox/communication/index.md) and the [Document API's SDK](./document-sandbox/document-apis/):

  **Document Sandbox SDK import**<br/>

  from:

  `import AddOnScriptSdk from "AddOnScriptSdk";`
  
  to:
  
  `import addOnSandboxSdk from "add-on-sdk-document-sandbox";`

  which also requires the following line to change in the example code to use the new reference:

  `const { runtime } = addOnSandboxSdk.instance; // runtime object provides direct access to the comm methods`

  **Express Document SDK Import (for accessing the Document APIs**<br/>

  from:
  
  `import { editor } from "express";`

  to:

  `import { editor } from "express-document-sdk";`

  **NOTE:** This includes the named imports for `utils` and `constants` modules as well if needed (ie: `import { editor, utils, constants } from "express-document-sdk"`).

- Updates the [`manifest.json` entry for the document sandbox script code reference](../references/manifest/index.md#entrypoints) from `script` to `documentSandbox`, as shown below:

  ```json
    "entryPoints": [
          {
              "type": "panel",
              "id": "panel1",
              "main": "index.html",
              "documentSandbox": "code.js"
          }
      ]
  ```

- [`apiProxy()`](./addonsdk/instance-runtime.md#apiproxy) now accepts `"documentSandbox"` as a parameter when referring to the entry point in the manifest where your document sandbox code resides, instead of `"script"`.
- The [`RuntimeType`](../references/addonsdk/addonsdk-constants.md) constant can now have a value of `"documentSandbox"` in lieu of `"script"`.

<InlineAlert slots="text" variant="warning"/>

**IMPORTANT:** The old import names will continue to be supported for a period of time to allow developers to migrate to the new import names, but we encourage you to update as soon as possible to avoid any future issues.

## 2023-11-28

### Updates

- The [Web API's in the Document Sandbox Reference](./document-sandbox/web/index.md) were updated to remove the timer methods which are no longer supported (ie: `setTimeout()`, `clearTimeout` and `setInterval()`, `clearInterval`).
- The [Document API References](./document-sandbox/document-apis/) were updated with the following additions and changes:

 **New Classes/Interfaces**<br/>

  - New [RestrictedItemList class](./document-sandbox/document-apis/classes/RestrictedItemList.md)
  - New [UnknownNode class](./document-sandbox/document-apis/classes/UnknownNode.md)
  - New [SolidColorShapeNode class](./document-sandbox/document-apis/classes/SolidColorShapeNode.md)
  - New [Point interface](./document-sandbox/document-apis/interfaces/Point.md)
  - New `queueAsyncEdit` method added to the [Editor](./document-sandbox/document-apis/classes/Editor.md) class.
  - Renames the [Constants](../references/document-sandbox/document-apis/enums/) to remove the `Value` suffix.

 **Updates to Node Classes**<br/>

 The accessors and methods below were removed or replaced with new names in the [`Node` class](./document-sandbox/document-apis/classes/Node.md) and classes that extend it. Please refer to the [Document API References](./document-sandbox/document-apis/) specifically to learn more about each.

   - Removes `absoluteRotation` accessor
   - Removes `absoluteTransform` accessor
   - Removes `relativeRotation` accessor
   - Removes `relativeTransform` accessor
   - Removes `translateX` accessor
   - Removes `translateY` accessor
   - Adds `rotation` accessor
   - Adds `rotationInScreen` accessor
   - Adds `transformMatrix` accessor
   - Adds `translation` accessor
   - Adds `setPositionInParent` method
   - Adds `setRotationInParent` method

## 2023-11-27

Updated [Document API references](./document-sandbox/document-apis/) to include:

- [ComplexShapeNode class](./document-sandbox/document-apis/classes/ComplexShapeNode.md)
- [GridLayoutNode class](./document-sandbox/document-apis/classes/GridLayoutNode.md)
- [IStrokableNode interface](./document-sandbox/document-apis/interfaces/IStrokableNode.md)
- [FillRule constant](./document-sandbox/document-apis/enums/FillRule.md)

## 2023-11-6

- Added a [new tutorial section](../guides/tutorials/) to the Getting Started guides, including a new ["Building your first add-on with the Document API" tutorial](../guides/tutorials/grids-addon.md) by Davide Barranca.
- Updated the naming conventions from Script Runtime to Document Sandbox and Editor APIs to Adobe Express Document APIs. The Document Sandbox now includes the Communication APIs, Web APIs and the Document APIs.
- Updated sample code snippets to use the `addOnUISdk` import name (vs `AddOnSDK`) similar to what's generated in the templates for consistency.

## 2023-10-26

### Updates

New questions and answers added to the FAQ regarding Adobe's use of add-on data, where to file feature requests and more.

## 2023-10-10

### Updates

Updates to the [OAuth APIs](./addonsdk/app-oauth.md) to allow for a new optional `windowSize` parameter to be specified in the [`AuthorizationRequest`](./addonsdk/app-oauth.md#authorizationrequest) object and the [`AuthorizeWithOwnRedirectRequest`](./addonsdk/app-oauth.md#authorizewithownredirectrequest) to set the desired size of the authorization window.

## 2023-10-09

### Updates

Published new [Guidelines and requirements section](../guides/distribute/guidelines/); including [General guidelines](../guides/distribute/guidelines/general/), [Developer brand guidelines](../guides/distribute/guidelines/), [Monetization guidelines](../guides/distribute/guidelines/monetization.md) and [Generative AI guidelines](../guides/distribute/guidelines/genai/).

## 2023-10-03

### Updates

New versions of the CLI packages:

  ```json
    "@adobe-ccwebext/ccweb-add-on-manifest": "1.5.0"
    "@adobe-ccwebext/ccweb-add-on-core": "1.5.0"
    "@adobe-ccwebext/ccweb-add-on-ssl": "1.5.0"
    "@adobe-ccwebext/ccweb-add-on-analytics": "1.5.0"
    "@adobe-ccwebext/ccweb-add-on-developer-terms": "1.5.0"
    "@adobe-ccwebext/create-ccweb-add-on": "1.5.0"
    "@adobe-ccwebext/ccweb-add-on-scaffolder": "1.5.0"
    "@adobe-ccwebext/ccweb-add-on-scripts": "1.5.0"
    "@adobe-ccwebext/ccweb-add-on-sdk-types": "0.3.0"
  ```

which include:

- Updated templates for both iframe and document sandbox add-ons:

    - All new add-ons created (other than those based on javascript) use `spectrum-web-components` with the Express theme pre-set.
    - React-based templates include [`swc-react`](https://opensource.adobe.com/spectrum-web-components/using-swc-react/) setup.
    - The `javascript-with-editor-apis` template has been removed from the initial template selection in this version but replaced with the option from the CLI to [include the document sandbox](https://developer.adobe.com/express/add-ons/docs/references/document-sandbox/#cli-generated-script-runtime-add-on) when creating a new add-on.
  
- New type support for typescript based add-ons.
- Ability to recreate your SSL certificates.

#### Documentation updates

- Updated [document sandbox Reference docs](https://developer.adobe.com/express/add-ons/docs/references/document-sandbox/#cli-generated-script-runtime-add-on) to reflect the new CLI prompt to include document sandbox (vs the specific template).
- Updated [Getting Started guides](../guides/getting_started/) documentation and screenshots to reflect the **new Add-on Launchpad panel update** to the new **two-tab view** for "Discover" and "Your Add-ons".

## 2023-09-26

### Removed

- Removed the experimental APIs notes/warnings around the **Audio APIs and User APIs** since they **are now stable**.
- Removed references to the Dropbox sample since the [import-images-from-oauth](https://developer.adobe.com/express/add-ons/docs/samples/#import-images-using-oauth) contains the same functionality.

### Updated

- Updated the Express add-ons [introduction video](https://developer.adobe.com/express/add-ons/docs/guides/) with a newly created version.

## 2023-09-25

### Updates

The [Editor API references](https://developer.adobe.com/express-add-on-apis/docs/api/classes/Editor/) have been updated with additional descriptions and details as well as some new and modified APIs:

- Artboard now has a single fill only. **Note:** it's possible that all node types will move to this model in the near future.
- The `name` property is now only available on `PageNode`, not all node types.
- New `Node.locked` & `Context.selectionIncludingNonEditable` properties were added for the locking feature that recently shipped in Express.

<InlineAlert slots="text" variant="info"/>

If you're using the experimental Document Sandbox APIs in any add-ons currently, we encourage you to check the specific methods and objects you're using in these [updated references](https://developer.adobe.com/express-add-on-apis/docs/api/classes/Editor/) to discover anything new or changed.

## 2023-09-19

### Added

- New [iframe Sandbox Context guide](../guides/develop/context.md) with details on the new `subdomain` support and CORS handling.
- How-to videos embedded in various guides to help visually show how to use the information in those sections.

### Updates

- **New Types Package Versions Released** <br/>
  - A new version `0.1.6` of the `@adobe-ccwebext/ccweb-add-on-sdk-types` package with the latest typings for the [`AddOnSDK` (iframe)](https://developer.adobe.com/express/add-ons/docs/references/addonsdk/), including new experimental APIs, as well as general improvements and bug fixes.
  - A new version `0.2.0` of the `@adobe-ccwebext/ccweb-add-on-sdk-types` package with the latest typings for the **document sandbox/Editor APIs**.
  
  **IMPORTANT**:
  Developers who are **NOT** using the [document sandbox/Editor APIs](https://developer.adobe.com/express/add-ons/docs/references/document-sandbox/) should update to their types package to `0.1.6` at minimum by changing the version of it to `@adobe-ccwebext/ccweb-add-on-sdk-types@0.1.6` in the `package.json`.
  
  The new types `0.2.0` types package will be used automatically for any new add-ons created. If you would like to update an existing add-on to the `0.2.0` version, you will need to update the `ccweb-add-on-sdk-typings.d.ts` file in your add-on with the content [here](https://github.com/adobe-ccwebext/ccweb-add-on-cli/blob/main/packages/wxp-sdk-typings/ccweb-add-on-sdk-typings.d.ts).

- [Performance guide](../guides/develop/performance.md) updates to include [**Task Manager**](https://developer.adobe.com/express/add-ons/docs/guides/develop/performance.md#task-manager) and [**Memory Consumption**](https://developer.adobe.com/express/add-ons/docs/guides/develop/performance.md#memory-consumption-monitoring) details for add-ons.
- [FAQ update](../guides/faq.md) for [`SharedArrayBuffer`](https://developer.adobe.com/express/add-ons/docs/guides/faq/#is-sharedarraybuffer-supported).

## 2023-09-12

### Updates

- Added supported file types for import and export to the [FAQ](../guides/faq.md).

## 2023-09-07

### Updates

<del>

- The <a href="../references/document-sandbox/communication/index.md">Communication API</a> in the <a href="../references/document-sandbox/">document sandbox reference section</a> was updated to change the example code importing the SDK to a default import rather than a named import as it was previously:

  from:

  `import { AddOnSdkApi } from "AddOnSdkApi";`
  
  to:
  
  `import AddOnScriptSdk from "AddOnScriptSdk";`
  
  Note that you can now name the imported module whatever you'd like, but for simplicity in the examples, the name is kept the same. **Since these APIs are currently experimental, this change will not impact any in-production add-ons, *however*, it will require you to update any existing usage of these APIs in progress**.

</del>

- A **new 1.4.2 version of the CLI** was also released with an updated [`javascript-with-editor-apis` template](../references/document-sandbox/index.md) reflecting the default SDK import noted in the first bullet above. The new CLI version will install automatically when you create a new add-on, or you can update existing add-ons by changing the version of the `ccweb-add-on-scripts` in the `package.json` to `1.4.2`.
- Updated the [FAQ](../guides/faq.md) with details on Experimental APIs and suppported file types for exported content.

## 2023-09-05

### Added

Added new **Audio API** documentation. You can now import audio to the current Adobe Express document in two different methods:
  
  1. Using the new [`addAudio()`](https://developer.adobe.com/express/add-ons/docs/references/addonsdk/app-document/#addaudio) method, which requires a [`MediaAttributes`](https://developer.adobe.com/express/add-ons/docs/references/addonsdk/app-document/#mediaattributes) object containing the `title` of the audio content.
  2. Using [drag and drop](https://developer.adobe.com/express/add-ons/docs/references/addonsdk/addonsdk-app/#enabledragtodocument), and supplying the [`MediaAttributes`](https://developer.adobe.com/express/add-ons/docs/references/addonsdk/addonsdk-app/#mediaattributes) object in the [`DragCompletionData`](https://developer.adobe.com/express/add-ons/docs/references/addonsdk/addonsdk-app/#dragcompletiondata).

 Please note, in both cases, the `MediaAttributes` object is required for audio content, but optional for video and image content. A new code sample will be supplied in the near future, but in the meantime, please refer to the example usage snippets provided in the [SDK Reference](https://developer.adobe.com/express/add-ons/docs/references/addonsdk/app-document/#addaudio) and [Implementing Common Use Cases Guide](https://developer.adobe.com/express/add-ons/docs/guides/develop/).

<!-- <InlineAlert slots="text" variant="warning"/>

**IMPORTANT:** The new Audio API's are currently ***experimental only*** and should not be used in any add-ons you will be distributing until they have been deemed stable. To try out these new APIs, you will first need to set the `experimentalApis` flag to `true` in the [`requirements`](../manifest/index.md#requirements) section of the `manifest.json`. -->

## 2023-08-31

### Added

Added new code sample to demonstrate how to use SWC-React and set theme properties in add-ons called **swc-react-theme-sampler** to the [Code Samples](https://developer.adobe.com/express/add-ons/docs/samples/#swc-react-theme-sampler).

### Updated

- Updated the [User Interface Guide](../guides/index.md) to add more notes around the recommended use of `swc-react` over React Spectrum and to point to the new sample mentioned above.

### Fixed

- Fixed bug in the [locale](./addonsdk/app-ui.md) example.

## 2023-08-29

- Added [`currentUser` API](../guides/develop/use_cases/monetization_flows.md#get-current-user-information) details and usage example to the [SDK References](https://developer.adobe.com/express/add-ons/docs/references/addonsdk/) and [Implementing Common Use Cases Guide](../guides/develop/use_cases.md).
- Added a new [licensed-addon code sample](https://developer.adobe.com/express/add-ons/docs/samples.md#licensed-addon) to illustrate how to implement monetization by leveraging the current userid.
- Added [`devFlags` API](https://developer.adobe.com/express/add-ons/docs/references/addonsdk/app-devFlags) details, which can be used to simulate certain behavior during development.

## 2023-08-17

### Bugs and Fixes

- There's currently a bug where `addArtboard` could crash the application or corrupt the document if there's no `fill` specified on the artboard. *Please ensure you always add a fill in the same frame as the artboard creation until this issue is resolved*. Also note, when this bug is fixed, the `ArtboardNode` will accept a single `fill` object, rather than an `ItemList` of `fill`(s).

- Currently, in the `addPage` API, a new page is created, but the selected context is not changed to the newly added `artboard`. As a result, from a UI perspective, the user remains on the previous page. A change will be implemented this week which will change the default context to the `artboard` child of the newly added page. This results in actual navigation to the newly added page, and all new content which is added using the Editor APIs will be added to this page.

  **IMPORTANT:** We recommend that you ***only test the use of these experimental Editor APIs against non-essential documents***, due to the potential for loss or corruption.

### Updates

- Premium Content handling details have been added to the [Implementing Common Use Cases Guide](../guides/develop/use_cases/content_management.md#premium-content). Note the warning for ensuring that you include the specified `permissions` in the [`manifest.json`](../references/manifest/index.md#entrypointspermissionssandbox) to `allow-popups` and `allow-popups-to-escape-sandbox` to ensure the pricing page can be loaded when needed (and note the addition of the `renditionPreview` flag in the [`requirements`](../references/manifest/index.md#requirements) of the manifest when you want to allow premium content to be previewed).

## 2023-08-09

### Added

- Added new [references section](../references/document-sandbox/) for the document sandbox APIs.

### Important notes on document sandbox APIs (aka Document Sandbox)

- These APIs are experimental!
  - Do not test your add-ons on documents that you care about as these APIs are not currently considered stable.
  - Be sure to only use documented APIs when writing your add-ons. Use of undocumented APIs (which may be prefixed with an underscore, but not always) is not supported and may cause your add-on to fail or lead to document corruption. Visibility of a method or property is visible via `console.log` is not an indication of whether that field is supported or documented.
- Debugging & Console messages
  - You may see "Empty transaction not added to pendingTransaction" while running code in the document sandbox. You can ignore this for now.
  - You may see "Detected a possible stutter. Excessive ECS Frame duration of ## ms" in the console. You can ignore this for now.
  - If your script code has a syntax error, the console will log an unhelpful error message (similar to `Uncaught (in promise) at adobe-internal.js:49`). Your add-on panel UI will be visible and continue to be interactive, but it won't be able to communicate with the document sandbox, resulting in what feels like non-responsive UI (e.g., clicking doesn't trigger the expected action). You'll want to configure your editor to highlight any syntax editors so that you can be sure your code is at least syntactically correct before you save.
- Intermittent issues
  - Auto reload of the add-on when a change is detected sometimes fails to work properly. This can result in changes to the UI HTML not being reflected, but can also cause the connection between the panel UI and the document sandbox to not be properly initialized (your UI may appear to be unresponsive as a result). If you encounter this situation, manually reloading the add-on from the developer panel will usually resolve the issue. We're working on a fix.
  - It's occasionally possible to run into a race condition where the communications bridge between the two contexts (panel vs document sandbox) is not set up in time. If you interact with your panel UI immediately after it's reloaded, the click may appear do nothing instead of invoking your script code. We're working on a fix for this.
- Common pitfalls
  - If you split your work on a document over multiple frames, be sure to protect against reentrancy, otherwise you may end up corrupting the user's undo stack. You should disable elements on the panel UI that could allow the user to execute your code before it is complete and then re-enable those elements when the code is done. The issue will be fixed in a future release.
  - When setting up communication between your panel UI code and your script sandbox code, calling `apiProxy()` with the wrong argument will do nothing without providing any error feedback.  If communication is not working, carefully double-check your UI code is requesting the `"script"` API proxy and your script sandbox code is requesting the `"panel"` API proxy.
- Unexpected behavior
  - If the user has a selection and your add-on creates new content, the selection is cleared. This will be addressed before release. An API will be added in the future that will allow you to change the selection to content your add-on creates.
  - When you add text content to a document, font substitution is not working correctly. This means that if you use Asian-language characters, the user may see square boxes instead. If the user were to type the content manually, however, they would see the correct rendering. This issue will be fixed before release.
  - Setting a blend mode on a media container node (e.g., after calling `editor.createImageContainer`) will be visually reflected, but doesn't currently update the "Blend mode" field in the property panel.
  - Setting rotation on an empty group is ignored. Always add content (children) to a group first, and then set its rotation.
  - When removing elements from a parent element, the element may continue to show in the Adobe Express layer stack. This will be addressed in the future. This can also occur if you call `clear()` to remove all children from an element as well as when using `removeFromParent()`.
  - Shape elements added to the document by users (via the Media tab) do not support fill or stroke properties at this time. Furthermore, you should generally avoid making changes to these shapes (they'll appear as group nodes), as this could corrupt the document. We'll add protections around this in an upcoming release.
  - While the API supports adding multiple strokes to elements, Express currently only supports editing the *first* stroke added. If you want to change the stroke of an element, *remove* the existing strokes and then add the new stroke so that the element continues to have a single stroke. For example:

    ```js
    element.strokes.clear();
    element.strokes.append(newStroke);
    ```

- Likely API changes
  - Creating colors is currently done via `utils.createColor()`. We're likely to change how you assign colors to objects, so bear this in mind as you use the experimental APIs. Note that this means you cannot just pass a plain JS object of the form `{red, green, blue}` to the Editor APIs — it must be a color created using `utils.createColor`.
  - Editor API constants may be renamed or may change how they are accessed.
  - Fills and strokes can only be assigned to a single parent element. If you try to append a fill from one element to another element, the fill will be *moved* and not cloned (just like moving a scenenode object from one parent to another). This behavior may change in the future.
  - There is no support for `fetch` in the document sandbox environment. You can work around this by exposing a method from your panel that your script code can call that does the work of fetching remote content. In the future we may abstract this for you automatically.
  - The `strokes` API is likely to be modified so that it only supports a single stroke.
- Typings & Typescript
  - Typings and samples showing how to use Typescript will be available in a future release.

## 2023-08-01

### Added

- Added new properties to the manifest reference for `renditionPreview` in the [`requirements`](../references/manifest/index.md#requirements) section, and the `script` property to the [`entryPoints`](../references/manifest/index.md#entrypoints) section to support the new experimental [document sandbox APIs](../references/document-sandbox/).
- Added [`DisableDragToDocument`](./addonsdk/addonsdk-app.md#disabledragtodocument-type-definition) and [`dropCancelReason`](../references/addonsdk/addonsdk-app.md#dragendeventdata) support to the [`addonsdk.app`](./addonsdk/addonsdk-app.md) reference.

## 2023-07-11

### Added

- [UX Guidelines](../guides/design/index.md) are now available!
- A new [`requestedSize`](../references/addonsdk/app-document.md#jpgrenditionoptions) parameter can now be supplied as part of the JPG and PNG rendition options passed in when exporting content with the `createRenditions` method.
- A new [`clipboard` permission](../references/manifest/index.md#entrypointspermissions) can now be set with the `clipboard-write` value in the manifest to allow an add-on to write data to the clipboard.
- Information on [using fonts](../guides/design/user_interface.md#using-fonts).
- CORS / COEP header handling added to the [CORS guide](../guides/develop/context.md#cors--coep-handling)

## 2023-06-08

### Added

- Initial release for the beta version of Adobe Express.<|MERGE_RESOLUTION|>--- conflicted
+++ resolved
@@ -21,17 +21,12 @@
 
 # Changelog
 
-<<<<<<< HEAD
-## 2024-05-21
+## 2024-05-20
 
 - The [Quickstart](../guides/getting_started/quickstart.md) and [Distribute](../guides/distribute/index.md) guides have been updated to reflect major UI/UX improvements for in-app workflows, particularly around distribution and listing management.
 - The Add-ons tab is now active also in the Adobe Express home page, regardless of whether a project is open or not.
+- A new section on Marketplace [rejections](/guides/distribute/rejections.md) has been added, highlighting the most common problems found during the add-on review process and how to avoid them.
 - The [Manifest Reference](./manifest/index.md) has been updated with two new permission properties: `microphone` and `camera`.
-=======
-## 2024-05-20
-
-- A new section on Marketplace [rejections](/guides/distribute/rejections.md) has been added, highlighting the most common problems found during the add-on review process and how to avoid them.
->>>>>>> a26ca17d
 
 ## 2024-04-10
 
