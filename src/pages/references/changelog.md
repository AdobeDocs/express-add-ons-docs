---
keywords:
  - Adobe Express
  - Express Add-on SDK
  - Express Editor
  - Adobe Express
  - Add-on SDK
  - SDK
  - JavaScript
  - Extend
  - Extensibility
  - API
  - Add-on Manifest
  - AddOnSdk
title: Changelog
description: Contains a running log of changes to the add-on documentation, SDK, CLI, etc.
contributors:
  - https://github.com/hollyschinsky
  - https://github.com/undavide
---

# Changelog

<<<<<<< HEAD
## 2025-02-21

### Added

Added new [`TextContentModel.paragraphStyleRanges`](./document-sandbox/document-apis/classes/TextContentModel.md#paragraphstyleranges),i.e. ParagraphStyles API as experimental, to apply styles to different paragraphs of text content.
=======
## 2025-02-26

### Added

**New Feature: [Add-on Icon Auto-Resizing Support](../guides/distribute/public-dist.md#step-4-enter-listing-details)**

- Icon Size Requirement: The uploaded icon must be 144 px.
- Auto-Resizing: Once uploaded, the icon will be automatically resized to:
  - Minimized Add-on Module Icon: 36 px
  - Panel Header Icon: 64 px
  - Launchpad Icon: 144 px
>>>>>>> afdadcdd

## 2025-02-17

### Update

- Starting February 17, 2025: Listings will not be visible in the European Union unless trader information is provided.
- Compliance: Trader information will be displayed publicly on listing detail pages to comply with EU Digital Services Act (DSA) regulations.

[Add trader details now.](https://new.express.adobe.com/add-ons?mode=submission)

### Fixed

- Fixed an issue where the `addAnimatedImage()` API was not working as expected.
- Fixed the technical requirements for GIF; the maximum resolution is 1080px.

## 2025-01-27

### Changed

Stabilized [`importPdf()`](../references/addonsdk/app-document.md#importpdf) and [`importPresentation()`](../references/addonsdk/app-document.md#importpresentation) APIs. The [`experimentalApis`](../references/manifest/index.md#requirements) flag is no longer required to utilize these APIs.

## 2025-01-17

### Added

- A new [`Viewport`](./document-sandbox/document-apis/classes/Viewport.md) class has been added to the Document APIs. [`Viewport`](./document-sandbox/document-apis/classes/Viewport.md) represents the canvas area currently visible on-screen.
- A new API [`bringIntoView`](./document-sandbox/document-apis/classes/Viewport.md#bringIntoView) have been added which adjusts the viewport to make the node's bounds visible on-screen, assuming all bounds are within the artboard bounds.

## 2025-01-13

### Added

- Adds a new section in [Listing Your Add-on guidelines](../guides/distribute/guidelines/general/listing.md) which describes how to [add trader details](../guides/distribute/guidelines/general/listing.md#trader-details) in the publisher profile.

<InlineAlert variant="warning" slots="text1, text2, text3" />

**Are you an existing developer?**

You must provide trader details by February 16, 2025, to keep your add-on visible and available in Adobe Express for users in the European Union as of February 17, 2025. This trader information will be displayed publicly on your listing detail pages when viewed from EU countries.

[Add trader details now.](https://new.express.adobe.com/add-ons?mode=submission)

## 2024-11-04

### Added

- Adds a new [Cross-origin Isolation Handling](../guides/develop/coi.md) page which describes an upcoming change to how Adobe Express enforces cross-origin isolation, and the impact it may have on current add-ons, as well as those currently in-development.
- Updates the descriptions for the [`importPdf()`](./addonsdk/app-document.md#importpdf) and [`importPresentation()`](./addonsdk/app-document.md#importpresentation) functions to clarify that when used, the associated PDF or presentation file will be imported as a new Adobe Express document.

## 2024-10-08

- Adds a brand new version of the [UX Guidelines](../guides/design/ux_guidelines/introduction.md) for Adobe Express add-ons.
- Removes the experimental warnings for [`addAnimatedImage()`](./addonsdk/app-document.md#addanimatedimage) since it is now stable.
- Adds the `author` property to [`MediaAttributes`](../references/addonsdk/app-document.md#mediaattributes) to allow it to be used with the [`addAudio()`](../references/addonsdk/app-document.md#addaudio) API.

## 2024-09-30

### New

- Added many new **Text APIs** for improved text management.
  - [`TextNode.fullContent`](./document-sandbox/document-apis/classes/TextNode.md#fullcontent) accessor: returns the [`TextContentModel`](./document-sandbox/document-apis/classes/TextContentModel.md) containing the complete text string and its styles associated to the Text Flow (Threaded Text or Overflow Text).
  - [`TextNode.nextTextNode`](./document-sandbox/document-apis/classes/TextNode.md#nexttextnode) accessor: gets the next node that overflowing text will spill into.
  - [`TextNode.layout`](./document-sandbox/document-apis/classes/TextNode.md#layout) accessor: gets and sets the [`TextType`](./document-sandbox/document-apis/enumerations/TextType.md) of the text node frame.
  - [`TextNode.visualEffects`](./document-sandbox/document-apis/classes/TextNode.md#visualeffects) accessor: list of [`VisualEffectType`](./document-sandbox/document-apis/enumerations/VisualEffectType.md) applied to the text node.
  - [`TextContentModel.characterStyleRanges`](./document-sandbox/document-apis/classes/TextContentModel.md#characterstyleranges) accessor: list of [character style](./document-sandbox/document-apis/interfaces/CharacterStyles.md) ranges in the text content, controlling the [`color`](./document-sandbox/document-apis/interfaces/CharacterStyles.md#color), [`font`](./document-sandbox/document-apis/interfaces/CharacterStyles.md) ranges in the text content, controlling the [`color`](./document-sandbox/document-apis/interfaces/CharacterStyles.md#font), [`fontSize`](./document-sandbox/document-apis/interfaces/CharacterStyles.md) ranges in the text content, controlling the [`color`](./document-sandbox/document-apis/interfaces/CharacterStyles.md#fontsize), [`letterSpacing`](./document-sandbox/document-apis/interfaces/CharacterStyles.md) ranges in the text content, controlling the [`color`](./document-sandbox/document-apis/interfaces/CharacterStyles.md#letterSpacing) and [`underline`](./document-sandbox/document-apis/interfaces/CharacterStyles.md) ranges in the text content, controlling the [`color`](./document-sandbox/document-apis/interfaces/CharacterStyles.md#underline) properties.
  - [AvailableFont](./document-sandbox/document-apis/classes/AvailableFont.md) and [UnavailableFont](./document-sandbox/document-apis/classes/UnavailableFont.md) classes.
  - Supporting interfaces, enumerations and type aliases.
- Added **Per Element Metadata APIs**: with this feature, add-ons can store private metadata to any node of the Express document. This metadata is accessible only to the add-on that has set it. See the [`AddOnData`](./document-sandbox/document-apis/classes/AddOnData.md) class and the [`addOnData`](./document-sandbox/document-apis/classes/BaseNode.md#addondata) accessor for the BaseNode class.
- Added **Selection Change Notification Events APIs**: add-on can register to be notified when selection and properties in the selection changes on the document. The [`Context`](./document-sandbox/document-apis/classes/Context.md) class will expose two [`on()`](./document-sandbox/document-apis/classes/Context.md#on) and [`off()`](./document-sandbox/document-apis/classes/Context.md#off) methods which can be used to register and un-register selection change and selection properties change notifications.
- Added a new [`GridCellNode`](./document-sandbox/document-apis/classes/GridCellNode.md) class that represents a **cell in a grid**.

<InlineAlert slots="text" variant="warning"/>

**IMPORTANT:** This round of new APIs is currently **_experimental only_** with the exception of `TextNode.fullContent.text`, and should not be used in any add-ons you will be distributing until it has been declared stable. To use them, you will first need to set the `experimentalApis` flag to `true` in the [`requirements`](../references/manifest/index.md#requirements) section of the `manifest.json`.

### Fixed

- [`GridLayoutNode.allChildren`](../references/document-sandbox/document-apis/classes/GridLayoutNode.md#allchildren) does not include rectangle nodes.

### Deprecated

- [`TextNode.text`](../references/document-sandbox/document-apis/classes/TextNode.md#text) is now deprecated; it is still working, but will be removed in a future update. Please use [`TextNode.fullContent.text`](../references/document-sandbox/document-apis/classes/TextNode.md#fullcontent) instead.

## 2024-09-24

- Adds a new [`addAnimatedImage()`](./addonsdk/app-document.md#addanimatedimage) method which can be used to add **animated GIF** images to the document (as long as they fit within certain [technical constraints](./addonsdk/app-document.md#image-requirements)).
- Adds a new [`importPdf()`](./addonsdk/app-document.md#importpdf) method which can be used to import a PDF as a new Adobe Express document.
- Adds a new [`importPresentation()`](./addonsdk/app-document.md#importpresentation) method which can be used to import a Powerpoint as a new Adobe Express document.
- Adds notes about specific support and handling for animated GIF images when [importing](./addonsdk/app-document.md#addimage) and [dragging content](./addonsdk/addonsdk-app.md#enabledragtodocument). This includes a [new FAQ item](../guides/faq.md#are-animated-gifs-supported-when-importing-or-dragging-content-to-the-document) summarizing the associated use cases.
- Adds all of the new methods mentioned above to the [content management](../guides/develop/use_cases/content_management.md) use case page with example code snippets for each.

<InlineAlert slots="text" variant="warning"/>

**IMPORTANT:** The [`importPdf()`](./addonsdk/app-document.md#importpdf) and [`importPresentation()`](./addonsdk/app-document.md#importpresentation) methods are currently **_experimental only_** and should not be used in any add-ons you will be distributing until it has been declared stable. To use this method, you will first need to set the `experimentalApis` flag to `true` in the [`requirements`](../references/manifest/index.md#requirements) section of the `manifest.json`.

## 2024-09-10

- Added a new [`replaceMedia()`](./document-sandbox/document-apis/classes/MediaContainerNode.md#replacemedia) method to the `MediaContainerNode` class that can be used to replace existing media inline.
- Refactoring done to the [`Stroke`](./document-sandbox/document-apis/interfaces/Stroke.md) APIs.

## 2024-07-22

- Added a new [`format`](../references/addonsdk/app-ui.md#format) property to the `addOnUISdk.app.ui` object that reflects the format used to display dates, times, numbers, etc. in the user's environment. It supports a [`"formatchange"`](../references/addonsdk/app-ui.md#formatchange) event triggered when the format changes—see an example in the [Locale, Supported Locales, and Format](../guides/develop/use_cases/environment_settings.md#detecting-locale-supported-locales-and-format) section.
- Removed `mobile` and `app` as [`supportedDeviceClass`](../references/manifest/index.md#requirementsappssupporteddeviceclass) values in the Manifest's `requirements.apps` object.

## 2024-05-28

- Added a new _experimental_ [`openEditorPanel()`](../references/addonsdk/app-ui.md#openeditorpanel) API to programmatically open and interact with the Editor panel. This method of the `addOnUISdk.app.ui` allows navigation to specific tabs and collections, as well as performing content searches. The [Constants](../references/addonsdk/addonsdk-constants.md) page has been updated accordingly.
- Added a new [`Cross-Origin-Embedder-Policy`](../guides/faq.md#how-do-i-prevent-my-iframe-content-from-being-blocked-due-to-cross-origin-issues) FAQ.

## 2024-05-21

- The [Quickstart](../guides/getting_started/quickstart.md) and [Distribute](../guides/distribute/index.md) guides have been updated to reflect major UI/UX improvements for in-app workflows, particularly around distribution and listing management.
- The Add-ons tab is now active also in the Adobe Express home page, regardless of whether a project is open or not.
- A new section on Marketplace [rejections](/guides/distribute/rejections.md) has been added, highlighting the most common problems found during the add-on review process and how to avoid them.
- The [Manifest Reference](./manifest/index.md) has been updated with two new permission properties: `microphone` and `camera`.

## 2024-04-10

- A new [`VisualNode`](./document-sandbox/document-apis/classes/VisualNode.md) class has been added to the Document APIs, and represents any node that can be visually perceived in the content.
- New Document APIs have been added:
  - [`currentPage`](./document-sandbox/document-apis/classes/Context.md#currentpage) Context accessor: returns the active page.
  - [`visualRoot`](./document-sandbox/document-apis/classes/VisualNode.md#visualroot) accessor: the highest ancestor that still has visual presence in the document—typically, an Artboard.
  - [`cloneInPlace()`](./document-sandbox/document-apis/classes/PageNode.md#cloneinplace) method: clones a Page, all artboards within it, and all content within those artboards.
  - Support to Bounds has been added in several classes: [`boundsInParent`](./document-sandbox/document-apis/classes/Node.md#boundsinparent); `boundsLocal` (for both [GroupNode](./document-sandbox/document-apis/classes/GroupNode.md#boundslocal) and [VisualNode](./document-sandbox/document-apis/classes/VisualNode.md#boundslocal)); [`centerPointLocal`](./document-sandbox/document-apis/classes/VisualNode.md#centerpointlocal); [`topLeftLocal`](./document-sandbox/document-apis/classes/VisualNode.md#topleftlocal); [`boundsInNode()`](./document-sandbox/document-apis/classes/Node.md#boundsinnode); [`localPointInNode()`](./document-sandbox/document-apis/classes/VisualNode.md#localpointinnode);
- The CLI has been updated to release version `2.0.0`, and includes the following:

  - Periodic login and EULA consent are no longer required.
  - Two new templates for creating add-ons with built-in support to Spectrum Web Components have been added and documented: `swc-javascript` and `swc-javascript-with-document-sandbox`. Typescript templates have been renamed to `swc-typescript` and `swc-typescript-with-document-sandbox`. See [this page](/guides/getting_started/dev_tooling.md#templates) for details on all the available templates.
  - Typings have been updated to include the latest SDK changes, and other internal packages are now at version `2.0.0`.

  **NOTE:** The new version should be installed by default when you create a new add-on. If, for any reason, it doesn't, you can force it to install by clearing the `npx` cache first with `npx clear-npx-cache` or by specifying the version in the command, i.e.: `npx @adobe/create-ccweb-add-on@2.0.0 my-add-on`.

- The [Samples](../samples.md) page has been updated to document the existing add-ons in the [`express-add-on-samples`](https://github.com/AdobeDocs/express-add-on-samples) repository, including a newly added [`audio-recording-addon`](../samples.md#audio-recording-addon).
- The [Common Use Cases](/guides/develop/use_cases) section has been refactored as a sub-menu, grouping similar topics into individual pages. A new [Login and Logout flows](/guides/develop/use_cases/authentication_authorization.md#login-and-logout-flows) section has been added. Other minor fixes and improvements have been made to the documentation.

## 2024-03-19

- Support for Ps and Ai files to be added to the page via the [`addImage()`](../references/addonsdk/app-document.md#addimage) method. (Note: there were no changes to the drag-n-drop APIs).
- Adds new `MediaAttributes` parameter to the [`addImage()`](../references/addonsdk/app-document.md#addimage) method for Ps/Ai file types to pass media attributes like `title`.
- Adds new [`Mp4RenditionOptions`](../references/addonsdk/app-document.md#mp4renditionoptions) object to support `mp4` renditions.
- Adds new [`VideoResolution`](../references/addonsdk/addonsdk-constants.md) constant to set video resolution options.
- Adds [`registerIframe()`](../references/addonsdk/addonsdk-app.md#registeriframe) method and [`unregisterIframe`](../references/addonsdk/addonsdk-app.md#unregisteriframe-type-definition) type definition with example usage. **NOTE:** These APIs are currently experimental.

## 2024-03-08

- [`getPagesMetadata()`](../references/addonsdk/app-document.md#getpagesmetadata), [`startPremiumUpgradeIfFreeUser`](../references/addonsdk/addonsdk-app.md#startpremiumupgradeiffreeuser) and [`isPremiumUser`](../references/addonsdk/app-currentUser.md#ispremiumuser) have been moved to stable and no longer require the `experimentalApis` flag to be set.
- New examples have been added to the [use cases guide](../guides/develop/use_cases/content_management.md#premium-content) for handling premium content.
- A new video has been added to the [grids tutorial](../guides/tutorials/grids-addon.md) to help guide developers in building the grids add-on.

## 2024-02-21

- New support for [monetization details](../guides/distribute/public-dist.md#step-8-enter-the-monetization-details) has been added to the public distribution flow and allows you to [provide details around monetization options](../guides/distribute/public-dist.md#step-8-enter-the-monetization-details) your add-on supports. A selection will now be required when you submit a new add-on to the marketplace or update an existing one. The options include _free_, _one-time payment_, _recurring subscription_, _micro-transactions_, and _other_.

  In addition, the [monetization guidelines](../guides/distribute/guidelines/monetization.md) were updated with details to help guide you in communicating your monetization strategy, and include new branding [badges](../guides/distribute/guidelines/monetization.md#branding-assets-for-monetization) you can use to visually indicate when content or features require a purchase or when they are paid and unlocked. Please ensure you review the [updated monetization guidelines](../guides/distribute/guidelines/monetization.md) carefully for specific details. **NOTE:** Adobe does not currently provide a specific monetization feature, but with this update, provides a way for developers to communicate the monetization details of their add-ons.

- The first phase of add-on analytics support has been released, and allows developers to [download insights data](../guides/distribute/public-dist.md#post-submission-details-and-insights) for their published add-ons via the [Download insights](../guides/distribute/public-dist.md#post-submission-details-and-insights) button in the in-app distribution modal.
- A new [Concepts guide](../references/document-sandbox/document-apis/concepts/index.md) was added to the [Document APIs](../references/document-sandbox/document-apis/) section to provide a deep-dive into the architecture and key elements of the Adobe Express Document Object Model (DOM).

## 2024-02-14

- A new `id` accessor has been added to the [`BaseNode`](../references/document-sandbox/document-apis/classes/BaseNode.md) class in the Document APIs and is inherited by all classes that extend it. The `id` represents a unique identifier that stays the same when the file is closed and reopened, or if the node is moved to a different part of the document.

## 2024-02-07

- A new [`createPath`](../references/document-sandbox/document-apis/classes/Editor.md#createpath) method is now available for allowing you to create a path with the Document APIs.
- Updates descriptions in various methods and classes in the [Document APIs](../references/document-sandbox/document-apis/).
- Updates to the [`createRenditions`](../references/addonsdk/app-document.md#createrenditions) API, including a new [`print`](../references/addonsdk/addonsdk-constants.md) option for `RenditionIntent` to be be used for generating a print optimized pdf, and an update to [`PdfRenditionOptions`](../references/addonsdk/app-document.md#pdfrenditionoptions) which exposes the ability to customize each PDF Page Box's (`MediaBox`, `BleedBox`, `CropBox`, `TrimBox`) dimensions using a `pageBoxes` property.
- Updates to the [Using Adobe Spectrum tutorial](https://developer.adobe.com/express/add-ons/docs/guides/tutorials/spectrum-workshop/) with additional details on [why you should use Spectrum CSS variables](../guides/tutorials/spectrum-workshop/part3.md#styling-with-spectrum-css) to style your add-ons, and [additional helpful guidelines for locating and using them](../guides/tutorials/spectrum-workshop/part3.md#layout-and-typography-styling).
- The table of contents in each Document API class/interface/constant has been removed since it was a duplicate of the right side navigation menu.

## 2024-01-31

Added a new tutorial - [Building UIs using Adobe's Spectrum Design System](https://developer.adobe.com/express/add-ons/docs/guides/tutorials/spectrum-workshop/).

## 2024-01-09

### New Experimental APIs

- [`startPremiumUpgradeIfFreeUser()`](../references/addonsdk/addonsdk-app.md#startpremiumupgradeiffreeuser) experimental API has been added to the [addOnUISdk.app](../references/addonsdk/addonsdk-app.md) object to display the in-app monetization upgrade flow and returns a value indicating whether the user upgraded to premium or not.

- [`isPremiumUser()`](../references/addonsdk/app-currentUser.md#ispremiumuser) experimental API has been added to the [addOnUISdk.app.currentUser](../references/addonsdk/app-currentUser.md) object to determine if the current user is a premium or free user.

<InlineAlert slots="text" variant="warning"/>

**IMPORTANT:** The above new APIs are currently **experimental only** and should not be used in any add-ons you will be distributing until declared stable. To use these APIs, you will first need to set the `experimentalApis` flag to `true` in the [`requirements`](../references/manifest/index.md#requirements) section of the `manifest.json`.

### Additional Updates

- A new [`PdfRenditionOptions`](../references/addonsdk/app-document.md#pdfrenditionoptions) object is now available to be used with the the [`createRenditions()` export API](../references/addonsdk/app-document.md#createrenditions) and allows a user to specify an optional [bleed](../references/addonsdk/app-document.md#bleed) object (for printing).
- A new [`isPrintReady`](../references/addonsdk/app-document.md#pagemetadata) property has been added to the [`PageMetadata` API](../references/addonsdk/app-document.md#pagemetadata) to indicate if the page is ready to print.
- Updated the [FAQ](../guides/faq.md#what-mime-type-is-returned-from-a-pdf-that-was-exported-with-the-createrenditions-method) regarding the mime type for exported PDF files. It will now return `application/pdf` (as opposed to `text/plain` from an earlier update).

## 2023-12-07

<InlineAlert slots="text" variant="warning"/>

**BREAKING NEWS:** The [Adobe Express Document Sandbox](../references/document-sandbox/) and all associated APIs have been deemed stable, and **no longer require the `experimentalApis` flag**. As a result, some breaking changes with these experimental APIs were introduced before deeming them stable, and they are summarized below. Please read them thoroughly and update your in-development add-ons as needed. If you run into any issues, please reach out to us on our [Adobe Express Add-on Developer’s Discord channel](http://discord.gg/nc3QDyFeb4) for help.

### Breaking changes (experimental APIs)

Some items in the following list of changes may have been mentioned in recent updates but are being listed in this summary again to serve as a reminder.

- The methods in the [Document API Editor class](../references/document-sandbox/document-apis/classes/Editor.md) to create a color fill and stroke have been renamed to [`makeColorFill`](../references/document-sandbox/document-apis/classes/Editor.md#makecolorfill) and [`makeStroke`](../references/document-sandbox/document-apis/classes/Editor.md#makestroke) respectively.
- `strokes` and `fills` have been renamed to their singular counterpart. (Express does not support multiple strokes or fills). You should use `stroke` and `fill` going forward to access them, and they will no longer be `ItemList` objects, since they represent only a single stroke or fill.

  ```js
  // Before
  rectangle.fills.append(rectFill);
  ellipse.fills.append(ellipseFill);

  // After
  rectangle.fill = rectFill;
  ellipse.fill = ellipseFill;
  ```

  - `fill` and `stroke.color` are just a [color object](../references/document-sandbox/document-apis/interfaces/Color.md) of the form `{ red, green, blue, alpha }`.
  - `stroke` is an object of the form `{ color, width, dashPattern, dashOffset }`

- Color utilities have moved to [`colorUtils`](../references/document-sandbox/document-apis/classes/ColorUtils.md) instead of `utils`.

  **Old**<br/>
  <del>

  ```js
  import { utils } from "express-document-sdk";
  const color = utils.createColor(1, 0, 0);
  ```

  </del>

  **New**<br/>

  ```js
  import { colorUtils } from "express-document-sdk";

  // any of:
  const color = colorUtils.fromRGB(1, 0, 0); // optional alpha
  const color = colorUtils.fromRGB({ red: 1 , green: 0, blue: 0 };); // optional alpha
  const color = colorUtils.fromHex("#ff0000");
  const color = { red: 1, green: 0, blue: 0, alpha: 1 }; // mandatory alpha
  ```

  - `fromHex` returns a color from a Hex string -- e.g., `colorUtils.fromHex("#FF8040")` or `colorUtils.fromHex("#FF8040FF")` (including the optional alpha);
  - `fromRGB` returns a color from a set of RGB(A) values (0-1) -- e.g., `colorUtils.fromRGB(1,0.5,0.25,1)`.
  - `toHex` converts a color object to a Hex string -- e.g., `colorUtils.toHex(aColor)`.

- `allChildren` returns an `iterator`, not an `Array`. However if you want to use array methods (ie: `Array#map`), you can use `Array.from` to convert it to an array.
- Strokes and fills will no longer _move_ if you add an existing `stroke`/`fill` to another shape (previously the original shape would lose the corresponding `stroke` or `fill`). For example:

  ```js
  // Old way
  const greenFill = editor.createColorFill(colorUtils.fromRGB(0, 0, 1));
  someRect.fills.append(greenFill);
  anotherRect.fills.append(greenFill);
  /* oops, someRect no longer has a green fill, because anotherRect is its parent */
  ```

  versus:

  ```js
  // New way
  const greenFill = editor.makeColorFill(colorUtils.fromRGB(0, 0, 1));
  someRect.fill = greenFill;
  anotherRect.fill = greenFill;
  /* both rectangles have a green fill */
  ```

- Some things that previously didn't make sense will now cause compile errors in typescript, or throw in javascript:
  - Do not assume a node's parent is movable — e.g., an artboard can't be repositioned.
  - Not all shapes support setting `opacity` or `locking` (e.g, the document root or an artboard).
- The `translateX` and `translateY` properties have been replaced by a single translation object.

  ```js
  // old
  rectangle.translateX = 100;
  rectangle.translateY = 20;

  // new
  rectangle.translation = { x: 100, y: 20 }; // both x,y properties are required
  ```

- A new [`BaseNode`](../references/document-sandbox/document-apis/classes/BaseNode.md) class has been introduced, and [`ContainerNode`](../references/document-sandbox/document-apis/interfaces/ContainerNode.md) has been moved from a class to an interface.
- The key to load APIs that use the Document APIs has changed, as well as the module names you import APIs from in the [Document Sandbox](../references/document-sandbox/). The old ones will still work, but the CLI and templates have all been updated to use the new names. Please update your add-ons to use the new ones shown below:

  **Adobe Express Document APIs SDK import**<br/>
  For access to the [Express document and content authoring APIs](../references/document-sandbox/document-apis/):

  <del>

  ```js
  // Old
  import { editor } from "express";
  ```

  </del>

  ```js
  // New
  import { editor } from "express-document-sdk";
  ```

  **Document Sandbox SDK import**<br/>
  For access to the [document sandbox runtime APIs](../references/document-sandbox/):

  <del>

  ```js
  // Old
  import AddOnScriptSdk from "AddOnScriptSdk";
  ```

  </del>

  ```js
  // New
  import addOnSandboxSdk from "add-on-sdk-document-sandbox";
  ```

- The [`manifest.json` entry point](../references/manifest/index.md#entrypoints) for the document sandbox script code reference was renamed from `script` to `documentSandbox`, as shown below:

  ```json
    "entryPoints": [
          {
              "type": "panel",
              "id": "panel1",
              "main": "index.html",
              "documentSandbox": "code.js" // used to be "script": "code.js"
          }
      ]
  ```

- The [`apiProxy()`](./addonsdk/instance-runtime.md#apiproxy) method in the [`addOnSandboxSdk.instance.runtime`](./addonsdk/addonsdk-instance.md#objects) object now accepts `"documentSandbox"` as a parameter when referring to the entry point in the manifest where your document sandbox code resides, instead of `"script"`.
- The [`RuntimeType`](../references/addonsdk/addonsdk-constants.md) constant now uses the value of `"documentSandbox"` in lieu of `"script"`.

  **IMPORTANT:** The above updates should be considered breaking changes, so any add-ons in development that relied on the experimental APIs may not work correctly until you make changes to use the new/updated ones above. The intention was to ensure these important changes were made prior to marking the APIs stable to 1) make them more intuitive for developers, 2) significantly improve the process of working with colors, strokes and fills, and 3) prevent certain operations from corrupting the document.

- The CLI has been updated to release version `1.1.1`, and includes the following:

  - The document sandbox templates have been updated to reflect all of the latest changes to the [Document Sandbox APIs](../references/document-sandbox/), and the `experimentalApis` flag has been removed. Please review the updated [references](../references/document-sandbox/) and changelog entries thoroughly for details on all of the recent changes. You may also want to refer to the [document sandbox code samples](https://github.com/AdobeDocs/express-add-on-samples/tree/main/document-sandbox-samples) for additional help on how to use them.
  - Typings support has been added to the `javascript` templates to enable intellisense features.
  - Manifest property additions.
  - General improvements and bug fixes.

  **NOTE:** The new version should be installed by default when you create a new add-on. If, for any reason, it doesn't, you can force it to install by clearing the npx cache first with `npx clear-npx-cache` or by specifying the version in the command, i.e.: `npx @adobe/create-ccweb-add-on@1.1.1 my-add-on`. You can update any existing add-ons to use this new version by updating the version of the `ccweb-add-on-scripts` in the `package.json` to `1.1.1`.

- All [code samples](https://github.com/AdobeDocs/express-add-on-samples/tree/main/document-sandbox-samples) and the [Document API tutorial](../guides/tutorials/grids-addon.md) have also been updated to reflect all of the latest changes to the [Adobe Express Document Sandbox APIs](../references/document-sandbox/document-apis/) listed here.
- Removed all experimental APIs notes/warnings around the **Document Sandbox** since they **are now stable**.

<InlineAlert slots="text" variant="warning"/>

**Known Issue:** Please note, there is an edge case where **removing a page with your add-on** could potentially cause a problem where the UI needs to be reloaded. This will be resolved in the very near future, but please take caution and be aware that it would be best to avoid page removal in the short-term until it's resolved.

### Additional Updates

- A new `getPagesMetadata()` method is now available in the [Add-on UI SDK `document`](../references/addonsdk/app-document.md#getpagesmetadata) object and includes an example code snippet. **NOTE:** This method is still considered **experimental only** and should not be used in any add-ons you will be distributing until it has been declared stable. To use this method, you will first need to set the `experimentalApis` flag to `true` in the [`requirements`](../references/manifest/index.md#requirements) section of the `manifest.json`.
- The [`createRenditions()` export API](../references/addonsdk/app-document.md#createrenditions) was updated with the following changes:
  - You can now choose to generate renditions of specific pages via a new [`Range.specificPages`](../references/addonsdk/addonsdk-constants.md) constant value.
  - The returned type now also includes page metadata (see [`PageMetadata`](../references/addonsdk/app-document.md#pagemetadata)) including useful information such as the id, page size, pixels per inch, and whether the page has premium or temporal (timeline) content or not, (in addition to the existing blob and title). An example is provided in the reference as well as in [the use cases](../guides/develop/use_cases/content_authoring.md#retrieving-page-metadata).
- A new [document metadata use case example](../guides/develop/use_cases/content_authoring.md#document-and-page-metadata) has been added to show how to retrieve the [document id](./addonsdk/app-document.md#id) and [title (ie: name)](./addonsdk/app-document.md#title), including how to listen for the [associated events](../references/addonsdk/addonsdk-app.md#events).
- New tables have been added to the [Communication API reference](../references/document-sandbox/communication/index.md) denoting the [supported](../references/document-sandbox/communication/index.md#supported-data-types) and [unsupported data types](../references/document-sandbox/communication/index.md#unsupported-data-types) that can be used across the [Communication API](../references/document-sandbox/communication/index.md) layer.

## 2023-12-04

### Updates

- The [Document API's](./document-sandbox/document-apis/) were updated to add a new [`ColorUtils`](./document-sandbox/document-apis/classes/ColorUtils.md) class, which replaces the previous `utils` module that was used as a color helper with a more enhanced utlility. If you've used the old `utils` module in your add-ons, it will require you to update them to use the new named import of `colorUtils` instead of `utils`. Color creation should now be done using the new [`colorUtils` module](./document-sandbox/document-apis/classes/ColorUtils.md). An example of the old way and new way to create a color are shown below for reference:

  ```js
  // Before
  import { utils } from "express-document-sdk";
  const color = utils.createColor(1, 0, 0);

  // After
  import { colorUtils } from "express-document-sdk";

  // any of:
  const color = colorUtils.fromRGB(1, 0, 0); // optional alpha
  const color = colorUtils.fromRGB({ red: 1, green: 0, blue: 0 }); // optional alpha
  const color = colorUtils.fromHex("#ff0000");
  const color = { red: 1, green: 0, blue: 0, alpha: 1 }; // mandatory alpha
  ```

  The [code samples](https://github.com/AdobeDocs/express-add-on-samples/tree/main/document-sandbox-samples) have also been updated, so please also refer to those for further details on how to use it. Please note, the [example code snippets](../references/document-sandbox/document-apis/index.md#example-code-snippet) and samples using `fills` or `strokes` off a node class were also updated to use a singular `Fill` or `Stroke` object instead of as an `ItemList` object.

  ```js
  // Before
  rectangle.fills.append(rectFill);
  ellipse.fills.append(ellipseFill);

  // After
  rectangle.fill = rectFill;
  ellipse.fill = ellipseFill;
  ```

- A new release has landed for the [**In-App Developer Submission experience**](../guides/distribute/) in Express. Some highlights from the release:

  **Create Add-on flow:** You can now create [an add-on "container"](../guides/distribute/public-dist.md#step-2-add-on-listing-settings) as your first step in building add-ons within the existing in-app distribution workflow. Creating the container gets you access to a few important settings and data (for instance your unique subdomain, see below) before you continue the development process in the CLI. All existing add-ons will automatically receive a parent container with the associated additional features today.

  **Unique Subdomain retrieval:** As part of your add-on container, you will now be able to easily retrieve a unique subdomain for your add-on. Simply choose one of your add-ons in the distribution workflow and navigate to the new "Settings" tab and copy the Add-on URL. This URL is handy for addressing issues with CORS by adding the URL as an allowed origin. See [our CORS guide](../guides/develop/context.md#cors) for more details.

  **Delete Add-ons:** The "container" concept allowed us to offer better management and cleanup of your add-ons. You will now find the option to delete an add-on container entirely from the new "Settings" tab of a given add-on.

  **NOTE:** You can only delete add-ons that have not been published publicly or submitted to our Review team. Please contact us if you need to un-publish an add-on.

  **Supported Languages:** The [version details step](../guides/distribute/public-dist.md#step-4-enter-listing-details) for publishing add-ons publicly now includes fields to indicate which languages are supported by your add-ons (beyond the required English). You can choose from any of the languages Express supports, and your designation will be shown to users when they browse your listing details. See [our sample for detecting a user's locale to localize your add-on](../guides/develop/use_cases/environment_settings.md#detecting-locale-supported-locales-and-format).

- Updated list of templates and details to include the [Document Sandbox template options](../guides/getting_started/dev_tooling.md#templates), and how to still scaffold from one when the [`--template` parameter is not explicitly supplied](../guides/getting_started/dev_tooling.md#no-template-parameter).
- New FAQ item regarding the mime type for exported PDF files. This is due to an unexpected change made in Adobe Express core to the mime type returned when you generate a PDF using the export [`createRenditions`](../references/addonsdk/app-document.md#createrenditions) method. In the past it would return `application/pdf`, but currently it returns `text/plain`. This is something to be aware of if you are inspecting the mime type in the response and failing if it's anything other than `application/pdf`.
- Removed NPS survey.

## 2023-11-30

### Updates

- Adds support to the [Add-on UI SDK](./addonsdk/index.md) for retrieving the [document id](./addonsdk/app-document.md#id) and [title](./addonsdk/app-document.md#title), as well as the ability for the add-on to be notified of the [associated events](../references/addonsdk/addonsdk-app.md#events).
- Updates the names of the SDK imports for the [Document Sandbox](../references/document-sandbox/communication/index.md) and the [Document API's SDK](./document-sandbox/document-apis/):

  **Document Sandbox SDK import**<br/>

  from:

  `import AddOnScriptSdk from "AddOnScriptSdk";`

  to:

  `import addOnSandboxSdk from "add-on-sdk-document-sandbox";`

  which also requires the following line to change in the example code to use the new reference:

  `const { runtime } = addOnSandboxSdk.instance; // runtime object provides direct access to the comm methods`

  **Express Document SDK Import (for accessing the Document APIs**<br/>

  from:

  `import { editor } from "express";`

  to:

  `import { editor } from "express-document-sdk";`

  **NOTE:** This includes the named imports for `utils` and `constants` modules as well if needed (ie: `import { editor, utils, constants } from "express-document-sdk"`).

- Updates the [`manifest.json` entry for the document sandbox script code reference](../references/manifest/index.md#entrypoints) from `script` to `documentSandbox`, as shown below:

  ```json
    "entryPoints": [
          {
              "type": "panel",
              "id": "panel1",
              "main": "index.html",
              "documentSandbox": "code.js"
          }
      ]
  ```

- [`apiProxy()`](./addonsdk/instance-runtime.md#apiproxy) now accepts `"documentSandbox"` as a parameter when referring to the entry point in the manifest where your document sandbox code resides, instead of `"script"`.
- The [`RuntimeType`](../references/addonsdk/addonsdk-constants.md) constant can now have a value of `"documentSandbox"` in lieu of `"script"`.

<InlineAlert slots="text" variant="warning"/>

**IMPORTANT:** The old import names will continue to be supported for a period of time to allow developers to migrate to the new import names, but we encourage you to update as soon as possible to avoid any future issues.

## 2023-11-28

### Updates

- The [Web API's in the Document Sandbox Reference](./document-sandbox/web/index.md) were updated to remove the timer methods which are no longer supported (ie: `setTimeout()`, `clearTimeout` and `setInterval()`, `clearInterval`).
- The [Document API References](./document-sandbox/document-apis/) were updated with the following additions and changes:

  **New Classes/Interfaces**<br/>

  - New [RestrictedItemList class](./document-sandbox/document-apis/classes/RestrictedItemList.md)
  - New [UnknownNode class](./document-sandbox/document-apis/classes/UnknownNode.md)
  - New [SolidColorShapeNode class](./document-sandbox/document-apis/classes/SolidColorShapeNode.md)
  - New [Point interface](./document-sandbox/document-apis/interfaces/Point.md)
  - New `queueAsyncEdit` method added to the [Editor](./document-sandbox/document-apis/classes/Editor.md) class.
  - Renames the [Constants](../references/document-sandbox/document-apis/enumerations/) to remove the `Value` suffix.

  **Updates to Node Classes**<br/>

The accessors and methods below were removed or replaced with new names in the [`Node` class](./document-sandbox/document-apis/classes/Node.md) and classes that extend it. Please refer to the [Document API References](./document-sandbox/document-apis/) specifically to learn more about each.

- Removes `absoluteRotation` accessor
- Removes `absoluteTransform` accessor
- Removes `relativeRotation` accessor
- Removes `relativeTransform` accessor
- Removes `translateX` accessor
- Removes `translateY` accessor
- Adds `rotation` accessor
- Adds `rotationInScreen` accessor
- Adds `transformMatrix` accessor
- Adds `translation` accessor
- Adds `setPositionInParent` method
- Adds `setRotationInParent` method

## 2023-11-27

Updated [Document API references](./document-sandbox/document-apis/) to include:

- [ComplexShapeNode class](./document-sandbox/document-apis/classes/ComplexShapeNode.md)
- [GridLayoutNode class](./document-sandbox/document-apis/classes/GridLayoutNode.md)
- [IStrokableNode interface](./document-sandbox/document-apis/interfaces/IStrokableNode.md)
- [FillRule constant](./document-sandbox/document-apis/enumerations/FillRule.md)

## 2023-11-6

- Added a [new tutorial section](../guides/tutorials/) to the Getting Started guides, including a new ["Building your first add-on with the Document API" tutorial](../guides/tutorials/grids-addon.md) by Davide Barranca.
- Updated the naming conventions from Script Runtime to Document Sandbox and Editor APIs to Adobe Express Document APIs. The Document Sandbox now includes the Communication APIs, Web APIs and the Document APIs.
- Updated sample code snippets to use the `addOnUISdk` import name (vs `AddOnSDK`) similar to what's generated in the templates for consistency.

## 2023-10-26

### Updates

New questions and answers added to the FAQ regarding Adobe's use of add-on data, where to file feature requests and more.

## 2023-10-10

### Updates

Updates to the [OAuth APIs](./addonsdk/app-oauth.md) to allow for a new optional `windowSize` parameter to be specified in the [`AuthorizationRequest`](./addonsdk/app-oauth.md#authorizationrequest) object and the [`AuthorizeWithOwnRedirectRequest`](./addonsdk/app-oauth.md#authorizewithownredirectrequest) to set the desired size of the authorization window.

## 2023-10-09

### Updates

Published new [Guidelines and requirements section](../guides/distribute/guidelines/); including [General guidelines](../guides/distribute/guidelines/general/), [Developer brand guidelines](../guides/distribute/guidelines/), [Monetization guidelines](../guides/distribute/guidelines/monetization.md) and [Generative AI guidelines](../guides/distribute/guidelines/genai/).

## 2023-10-03

### Updates

New versions of the CLI packages:

```json
  "@adobe-ccwebext/ccweb-add-on-manifest": "1.5.0"
  "@adobe-ccwebext/ccweb-add-on-core": "1.5.0"
  "@adobe-ccwebext/ccweb-add-on-ssl": "1.5.0"
  "@adobe-ccwebext/ccweb-add-on-analytics": "1.5.0"
  "@adobe-ccwebext/ccweb-add-on-developer-terms": "1.5.0"
  "@adobe-ccwebext/create-ccweb-add-on": "1.5.0"
  "@adobe-ccwebext/ccweb-add-on-scaffolder": "1.5.0"
  "@adobe-ccwebext/ccweb-add-on-scripts": "1.5.0"
  "@adobe-ccwebext/ccweb-add-on-sdk-types": "0.3.0"
```

which include:

- Updated templates for both iframe and document sandbox add-ons:

  - All new add-ons created (other than those based on javascript) use `spectrum-web-components` with the Express theme pre-set.
  - React-based templates include [`swc-react`](https://opensource.adobe.com/spectrum-web-components/using-swc-react/) setup.
  - The `javascript-with-editor-apis` template has been removed from the initial template selection in this version but replaced with the option from the CLI to [include the document sandbox](https://developer.adobe.com/express/add-ons/docs/references/document-sandbox/#cli-generated-script-runtime-add-on) when creating a new add-on.

- New type support for typescript based add-ons.
- Ability to recreate your SSL certificates.

#### Documentation updates

- Updated [document sandbox Reference docs](https://developer.adobe.com/express/add-ons/docs/references/document-sandbox/#cli-generated-script-runtime-add-on) to reflect the new CLI prompt to include document sandbox (vs the specific template).
- Updated [Getting Started guides](../guides/getting_started/) documentation and screenshots to reflect the **new Add-on Launchpad panel update** to the new **two-tab view** for "Discover" and "Your Add-ons".

## 2023-09-26

### Removed

- Removed the experimental APIs notes/warnings around the **Audio APIs and User APIs** since they **are now stable**.
- Removed references to the Dropbox sample since the [import-images-from-oauth](https://developer.adobe.com/express/add-ons/docs/samples/#import-images-using-oauth) contains the same functionality.

### Updated

- Updated the Express add-ons [introduction video](https://developer.adobe.com/express/add-ons/docs/guides/) with a newly created version.

## 2023-09-25

### Updates

The [Editor API references](https://developer.adobe.com/express-add-on-apis/docs/api/classes/Editor/) have been updated with additional descriptions and details as well as some new and modified APIs:

- Artboard now has a single fill only. **Note:** it's possible that all node types will move to this model in the near future.
- The `name` property is now only available on `PageNode`, not all node types.
- New `Node.locked` & `Context.selectionIncludingNonEditable` properties were added for the locking feature that recently shipped in Express.

<InlineAlert slots="text" variant="info"/>

If you're using the experimental Document Sandbox APIs in any add-ons currently, we encourage you to check the specific methods and objects you're using in these [updated references](https://developer.adobe.com/express-add-on-apis/docs/api/classes/Editor/) to discover anything new or changed.

## 2023-09-19

### Added

- New [iframe Sandbox Context guide](../guides/develop/context.md) with details on the new `subdomain` support and CORS handling.
- How-to videos embedded in various guides to help visually show how to use the information in those sections.

### Updates

- **New Types Package Versions Released** <br/>

  - A new version `0.1.6` of the `@adobe-ccwebext/ccweb-add-on-sdk-types` package with the latest typings for the [`AddOnSDK` (iframe)](https://developer.adobe.com/express/add-ons/docs/references/addonsdk/), including new experimental APIs, as well as general improvements and bug fixes.
  - A new version `0.2.0` of the `@adobe-ccwebext/ccweb-add-on-sdk-types` package with the latest typings for the **document sandbox/Editor APIs**.

  **IMPORTANT**:
  Developers who are **NOT** using the [document sandbox/Editor APIs](https://developer.adobe.com/express/add-ons/docs/references/document-sandbox/) should update to their types package to `0.1.6` at minimum by changing the version of it to `@adobe-ccwebext/ccweb-add-on-sdk-types@0.1.6` in the `package.json`.

  The new types `0.2.0` types package will be used automatically for any new add-ons created. If you would like to update an existing add-on to the `0.2.0` version, you will need to update the `ccweb-add-on-sdk-typings.d.ts` file in your add-on with the content [here](https://github.com/adobe-ccwebext/ccweb-add-on-cli/blob/main/packages/wxp-sdk-typings/ccweb-add-on-sdk-typings.d.ts).

- [Performance guide](../guides/develop/performance.md) updates to include [**Task Manager**](https://developer.adobe.com/express/add-ons/docs/guides/develop/performance.md#task-manager) and [**Memory Consumption**](https://developer.adobe.com/express/add-ons/docs/guides/develop/performance.md#memory-consumption-monitoring) details for add-ons.
- [FAQ update](../guides/faq.md) for [`SharedArrayBuffer`](https://developer.adobe.com/express/add-ons/docs/guides/faq/#is-sharedarraybuffer-supported).

## 2023-09-12

### Updates

- Added supported file types for import and export to the [FAQ](../guides/faq.md).

## 2023-09-07

### Updates

<del>

- The <a href="../references/document-sandbox/communication/index.md">Communication API</a> in the <a href="../references/document-sandbox/">document sandbox reference section</a> was updated to change the example code importing the SDK to a default import rather than a named import as it was previously:

  from:

  `import { AddOnSdkApi } from "AddOnSdkApi";`

  to:

  `import AddOnScriptSdk from "AddOnScriptSdk";`

  Note that you can now name the imported module whatever you'd like, but for simplicity in the examples, the name is kept the same. **Since these APIs are currently experimental, this change will not impact any in-production add-ons, _however_, it will require you to update any existing usage of these APIs in progress**.

</del>

- A **new 1.4.2 version of the CLI** was also released with an updated [`javascript-with-editor-apis` template](../references/document-sandbox/index.md) reflecting the default SDK import noted in the first bullet above. The new CLI version will install automatically when you create a new add-on, or you can update existing add-ons by changing the version of the `ccweb-add-on-scripts` in the `package.json` to `1.4.2`.
- Updated the [FAQ](../guides/faq.md) with details on Experimental APIs and suppported file types for exported content.

## 2023-09-05

### Added

Added new **Audio API** documentation. You can now import audio to the current Adobe Express document in two different methods:

1. Using the new [`addAudio()`](https://developer.adobe.com/express/add-ons/docs/references/addonsdk/app-document/#addaudio) method, which requires a [`MediaAttributes`](https://developer.adobe.com/express/add-ons/docs/references/addonsdk/app-document/#mediaattributes) object containing the `title` of the audio content.
2. Using [drag and drop](https://developer.adobe.com/express/add-ons/docs/references/addonsdk/addonsdk-app/#enabledragtodocument), and supplying the [`MediaAttributes`](https://developer.adobe.com/express/add-ons/docs/references/addonsdk/addonsdk-app/#mediaattributes) object in the [`DragCompletionData`](https://developer.adobe.com/express/add-ons/docs/references/addonsdk/addonsdk-app/#dragcompletiondata).

Please note, in both cases, the `MediaAttributes` object is required for audio content, but optional for video and image content. A new code sample will be supplied in the near future, but in the meantime, please refer to the example usage snippets provided in the [SDK Reference](https://developer.adobe.com/express/add-ons/docs/references/addonsdk/app-document/#addaudio) and [Implementing Common Use Cases Guide](https://developer.adobe.com/express/add-ons/docs/guides/develop/).

<!-- <InlineAlert slots="text" variant="warning"/>

**IMPORTANT:** The new Audio API's are currently ***experimental only*** and should not be used in any add-ons you will be distributing until they have been deemed stable. To try out these new APIs, you will first need to set the `experimentalApis` flag to `true` in the [`requirements`](../manifest/index.md#requirements) section of the `manifest.json`. -->

## 2023-08-31

### Added

Added new code sample to demonstrate how to use SWC-React and set theme properties in add-ons called **swc-react-theme-sampler** to the [Code Samples](https://developer.adobe.com/express/add-ons/docs/samples/#swc-react-theme-sampler).

### Updated

- Updated the [User Interface Guide](../guides/index.md) to add more notes around the recommended use of `swc-react` over React Spectrum and to point to the new sample mentioned above.

### Fixed

- Fixed bug in the [locale](./addonsdk/app-ui.md) example.

## 2023-08-29

- Added [`currentUser` API](../guides/develop/use_cases/monetization_flows.md#get-current-user-information) details and usage example to the [SDK References](https://developer.adobe.com/express/add-ons/docs/references/addonsdk/) and [Implementing Common Use Cases Guide](../guides/develop/use_cases.md).
- Added a new [licensed-addon code sample](https://developer.adobe.com/express/add-ons/docs/samples.md#licensed-addon) to illustrate how to implement monetization by leveraging the current userid.
- Added [`devFlags` API](https://developer.adobe.com/express/add-ons/docs/references/addonsdk/app-devFlags) details, which can be used to simulate certain behavior during development.

## 2023-08-17

### Bugs and Fixes

- There's currently a bug where `addArtboard` could crash the application or corrupt the document if there's no `fill` specified on the artboard. _Please ensure you always add a fill in the same frame as the artboard creation until this issue is resolved_. Also note, when this bug is fixed, the `ArtboardNode` will accept a single `fill` object, rather than an `ItemList` of `fill`(s).

- Currently, in the `addPage` API, a new page is created, but the selected context is not changed to the newly added `artboard`. As a result, from a UI perspective, the user remains on the previous page. A change will be implemented this week which will change the default context to the `artboard` child of the newly added page. This results in actual navigation to the newly added page, and all new content which is added using the Editor APIs will be added to this page.

  **IMPORTANT:** We recommend that you **_only test the use of these experimental Editor APIs against non-essential documents_**, due to the potential for loss or corruption.

### Updates

- Premium Content handling details have been added to the [Implementing Common Use Cases Guide](../guides/develop/use_cases/content_management.md#premium-content). Note the warning for ensuring that you include the specified `permissions` in the [`manifest.json`](../references/manifest/index.md#entrypointspermissionssandbox) to `allow-popups` and `allow-popups-to-escape-sandbox` to ensure the pricing page can be loaded when needed (and note the addition of the `renditionPreview` flag in the [`requirements`](../references/manifest/index.md#requirements) of the manifest when you want to allow premium content to be previewed).

## 2023-08-09

### Added

- Added new [references section](../references/document-sandbox/) for the document sandbox APIs.

### Important notes on document sandbox APIs (aka Document Sandbox)

- These APIs are experimental!
  - Do not test your add-ons on documents that you care about as these APIs are not currently considered stable.
  - Be sure to only use documented APIs when writing your add-ons. Use of undocumented APIs (which may be prefixed with an underscore, but not always) is not supported and may cause your add-on to fail or lead to document corruption. Visibility of a method or property is visible via `console.log` is not an indication of whether that field is supported or documented.
- Debugging & Console messages
  - You may see "Empty transaction not added to pendingTransaction" while running code in the document sandbox. You can ignore this for now.
  - You may see "Detected a possible stutter. Excessive ECS Frame duration of ## ms" in the console. You can ignore this for now.
  - If your script code has a syntax error, the console will log an unhelpful error message (similar to `Uncaught (in promise) at adobe-internal.js:49`). Your add-on panel UI will be visible and continue to be interactive, but it won't be able to communicate with the document sandbox, resulting in what feels like non-responsive UI (e.g., clicking doesn't trigger the expected action). You'll want to configure your editor to highlight any syntax editors so that you can be sure your code is at least syntactically correct before you save.
- Intermittent issues
  - Auto reload of the add-on when a change is detected sometimes fails to work properly. This can result in changes to the UI HTML not being reflected, but can also cause the connection between the panel UI and the document sandbox to not be properly initialized (your UI may appear to be unresponsive as a result). If you encounter this situation, manually reloading the add-on from the developer panel will usually resolve the issue. We're working on a fix.
  - It's occasionally possible to run into a race condition where the communications bridge between the two contexts (panel vs document sandbox) is not set up in time. If you interact with your panel UI immediately after it's reloaded, the click may appear do nothing instead of invoking your script code. We're working on a fix for this.
- Common pitfalls
  - If you split your work on a document over multiple frames, be sure to protect against reentrancy, otherwise you may end up corrupting the user's undo stack. You should disable elements on the panel UI that could allow the user to execute your code before it is complete and then re-enable those elements when the code is done. The issue will be fixed in a future release.
  - When setting up communication between your panel UI code and your script sandbox code, calling `apiProxy()` with the wrong argument will do nothing without providing any error feedback. If communication is not working, carefully double-check your UI code is requesting the `"script"` API proxy and your script sandbox code is requesting the `"panel"` API proxy.
- Unexpected behavior

  - If the user has a selection and your add-on creates new content, the selection is cleared. This will be addressed before release. An API will be added in the future that will allow you to change the selection to content your add-on creates.
  - When you add text content to a document, font substitution is not working correctly. This means that if you use Asian-language characters, the user may see square boxes instead. If the user were to type the content manually, however, they would see the correct rendering. This issue will be fixed before release.
  - Setting a blend mode on a media container node (e.g., after calling `editor.createImageContainer`) will be visually reflected, but doesn't currently update the "Blend mode" field in the property panel.
  - Setting rotation on an empty group is ignored. Always add content (children) to a group first, and then set its rotation.
  - When removing elements from a parent element, the element may continue to show in the Adobe Express layer stack. This will be addressed in the future. This can also occur if you call `clear()` to remove all children from an element as well as when using `removeFromParent()`.
  - Shape elements added to the document by users (via the Media tab) do not support fill or stroke properties at this time. Furthermore, you should generally avoid making changes to these shapes (they'll appear as group nodes), as this could corrupt the document. We'll add protections around this in an upcoming release.
  - While the API supports adding multiple strokes to elements, Express currently only supports editing the _first_ stroke added. If you want to change the stroke of an element, _remove_ the existing strokes and then add the new stroke so that the element continues to have a single stroke. For example:

    ```js
    element.strokes.clear();
    element.strokes.append(newStroke);
    ```

- Likely API changes
  - Creating colors is currently done via `utils.createColor()`. We're likely to change how you assign colors to objects, so bear this in mind as you use the experimental APIs. Note that this means you cannot just pass a plain JS object of the form `{red, green, blue}` to the Editor APIs — it must be a color created using `utils.createColor`.
  - Editor API constants may be renamed or may change how they are accessed.
  - Fills and strokes can only be assigned to a single parent element. If you try to append a fill from one element to another element, the fill will be _moved_ and not cloned (just like moving a scenenode object from one parent to another). This behavior may change in the future.
  - There is no support for `fetch` in the document sandbox environment. You can work around this by exposing a method from your panel that your script code can call that does the work of fetching remote content. In the future we may abstract this for you automatically.
  - The `strokes` API is likely to be modified so that it only supports a single stroke.
- Typings & Typescript
  - Typings and samples showing how to use Typescript will be available in a future release.

## 2023-08-01

### Added

- Added new properties to the manifest reference for `renditionPreview` in the [`requirements`](../references/manifest/index.md#requirements) section, and the `script` property to the [`entryPoints`](../references/manifest/index.md#entrypoints) section to support the new experimental [document sandbox APIs](../references/document-sandbox/).
- Added [`DisableDragToDocument`](./addonsdk/addonsdk-app.md#disabledragtodocument-type-definition) and [`dropCancelReason`](../references/addonsdk/addonsdk-app.md#dragendeventdata) support to the [`addonsdk.app`](./addonsdk/addonsdk-app.md) reference.

## 2023-07-11

### Added

- [UX Guidelines](../guides/design/index.md) are now available!
- A new [`requestedSize`](../references/addonsdk/app-document.md#jpgrenditionoptions) parameter can now be supplied as part of the JPG and PNG rendition options passed in when exporting content with the `createRenditions` method.
- A new [`clipboard` permission](../references/manifest/index.md#entrypointspermissions) can now be set with the `clipboard-write` value in the manifest to allow an add-on to write data to the clipboard.
- Information on [using fonts](../guides/design/ux_guidelines/visual_elements.md#typography).
- CORS / COEP header handling added to the [CORS guide](../guides/develop/context.md#cors--coep-handling)

## 2023-06-08

### Added

- Initial release for the beta version of Adobe Express.<|MERGE_RESOLUTION|>--- conflicted
+++ resolved
@@ -21,13 +21,6 @@
 
 # Changelog
 
-<<<<<<< HEAD
-## 2025-02-21
-
-### Added
-
-Added new [`TextContentModel.paragraphStyleRanges`](./document-sandbox/document-apis/classes/TextContentModel.md#paragraphstyleranges),i.e. ParagraphStyles API as experimental, to apply styles to different paragraphs of text content.
-=======
 ## 2025-02-26
 
 ### Added
@@ -39,7 +32,10 @@
   - Minimized Add-on Module Icon: 36 px
   - Panel Header Icon: 64 px
   - Launchpad Icon: 144 px
->>>>>>> afdadcdd
+
+**New API ParagraphStyles API**
+
+Added new [`TextContentModel.paragraphStyleRanges`](./document-sandbox/document-apis/classes/TextContentModel.md#paragraphstyleranges),i.e. ParagraphStyles API as experimental, to apply styles to different paragraphs of text content.
 
 ## 2025-02-17
 
