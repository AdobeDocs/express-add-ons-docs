--- conflicted
+++ resolved
@@ -22,14 +22,13 @@
 
 # Changelog
 
-<<<<<<< HEAD
 ## 2025-06-09
 
 ### Added
 
 - New fields are now returned from the [`getPagesMetadata()`](./addonsdk/app-document.md#getpagesmetadata) call that indicate if the pages contain audio, video or animated content and the duration of any temporal content.
 - The `currentUser` API now includes a new method [`isAnonymousUser()`](./addonsdk/app-currentUser.md#isanonymoususer) that returns a boolean indicating whether the user is logged in or not.
-=======
+
 ## 2025-06-06
 
 ### Updated
@@ -49,7 +48,6 @@
 - [`TextNode()`](./document-sandbox/document-apis/classes/TextNode.md) is now an abstract base class with two specialized subclasses:
   - [StandaloneTextNode](./document-sandbox/document-apis/classes/StandaloneTextNode.md): displays text in a single frame.
   - [ThreadedTextNode](./document-sandbox/document-apis/classes/ThreadedTextNode.md): supports text that can flow across multiple frames.
->>>>>>> 272acac7
 
 ## 2025-05-26
 
