---
keywords:
  - Adobe Express
  - Express Add-on SDK
  - Express Editor
  - Adobe Express
  - Add-on SDK
  - SDK
  - JavaScript
  - Extend
  - Extensibility
  - API
  - Add-on Manifest
  - AddOnSdk
title: Changelog
description: Contains a running log of changes to the add-on documentation, SDK, CLI, etc.
contributors:
  - https://github.com/hollyschinsky
  - https://github.com/undavide
  - https://github.com/nimithajalal
---

# Changelog

<<<<<<< HEAD
## 2025-03-07

### Added

- A new [How-to](../guides/develop/how_to.md) section replaces the old Use Cases, expanding it to include more detailed guides on specific topics, like using Text, Color, or Geometry. Each guide includes a brief description, example code snippets, and links to relevant API references.
=======
## 2025-03-04

### Changed

- Stabilized the following HLAPI's:
  - The [TextNode](../references/document-sandbox/document-apis/classes/TextNode.md) API's.
  - The [fromPostscriptName()](./document-sandbox/document-apis/classes/Fonts.md#fromPostscriptName) API of [Fonts](../references/document-sandbox/document-apis/classes/Fonts.md) class.
  - The [TextContentModel](./document-sandbox/document-apis/classes/TextContentModel.md) APIs like [`TextContentModel.characterStyleRanges`](./document-sandbox/document-apis/classes/TextContentModel.md#characterstyleranges). The [`experimentalApis`](../references/manifest/index.md#requirements) flag is no longer required to use these APIs.

## 2025-03-03

### Changed

- The Per Element Metadata APIs have been stabilized. You can refer to the [AddOnData](../references/document-sandbox/document-apis/classes/AddOnData.md) class for details. The [`experimentalApis`](../references/manifest/index.md#requirements) flag is no longer required to use these APIs.

- The Selection Change Notification Events APIs have been stabilized. You can refer to the [Context](../references/document-sandbox/document-apis/classes/Context.md) class, which provides two methods: [`on()`](./document-sandbox/document-apis/classes/Context.md#on) and [`off()`](./document-sandbox/document-apis/classes/Context.md#off). These methods allow you to register and un-register notifications for selection changes and selection properties changes. The [`experimentalApis`](../references/manifest/index.md#requirements) flag is no longer required to use these APIs.
>>>>>>> 711330eb

## 2025-02-26

### Added

**New Feature: [Add-on Icon Auto-Resizing Support](../guides/distribute/public-dist.md#step-4-enter-listing-details)**

- Icon Size Requirement: The uploaded icon must be 144 px.
- Auto-Resizing: Once uploaded, the icon will be automatically resized to:
  - Minimized Add-on Module Icon: 36 px
  - Panel Header Icon: 64 px
  - Launchpad Icon: 144 px

**API `paragraphStyleRanges`**

Added new [`TextContentModel.paragraphStyleRanges`](./document-sandbox/document-apis/classes/TextContentModel.md#paragraphstyleranges),i.e. ParagraphStyles API as experimental, to apply styles to different paragraphs of text content.

### Changed

Stabilized [`registerIframe()`](../references/addonsdk/addonsdk-app.md#registeriframe) and [`openEditorPanel()`](../references/addonsdk/app-ui.md#openeditorpanel) APIs. The [`experimentalApis`](../references/manifest/index.md#requirements) flag is no longer required to utilize these APIs.

## 2025-02-17

### Update

- Starting February 17, 2025: Listings will not be visible in the European Union unless trader information is provided.
- Compliance: Trader information will be displayed publicly on listing detail pages to comply with EU Digital Services Act (DSA) regulations.

[Add trader details now.](https://new.express.adobe.com/add-ons?mode=submission)

### Fixed

- Fixed an issue where the `addAnimatedImage()` API was not working as expected.
- Fixed the technical requirements for GIF; the maximum resolution is 1080px.

## 2025-01-27

### Changed

Stabilized [`importPdf()`](../references/addonsdk/app-document.md#importpdf) and [`importPresentation()`](../references/addonsdk/app-document.md#importpresentation) APIs. The [`experimentalApis`](../references/manifest/index.md#requirements) flag is no longer required to utilize these APIs.

## 2025-01-17

### Added

- A new [`Viewport`](./document-sandbox/document-apis/classes/Viewport.md) class has been added to the Document APIs. [`Viewport`](./document-sandbox/document-apis/classes/Viewport.md) represents the canvas area currently visible on-screen.
- A new API [`bringIntoView`](./document-sandbox/document-apis/classes/Viewport.md#bringIntoView) have been added which adjusts the viewport to make the node's bounds visible on-screen, assuming all bounds are within the artboard bounds.

## 2025-01-13

### Added

- Adds a new section in [Listing Your Add-on guidelines](../guides/distribute/guidelines/general/listing.md) which describes how to [add trader details](../guides/distribute/guidelines/general/listing.md#trader-details) in the publisher profile.

<InlineAlert variant="warning" slots="text1, text2, text3" />

**Are you an existing developer?**

You must provide trader details by February 16, 2025, to keep your add-on visible and available in Adobe Express for users in the European Union as of February 17, 2025. This trader information will be displayed publicly on your listing detail pages when viewed from EU countries.

[Add trader details now.](https://new.express.adobe.com/add-ons?mode=submission)

## 2024-11-04

### Added

- Adds a new [Cross-origin Isolation Handling](../guides/develop/coi.md) page which describes an upcoming change to how Adobe Express enforces cross-origin isolation, and the impact it may have on current add-ons, as well as those currently in-development.
- Updates the descriptions for the [`importPdf()`](./addonsdk/app-document.md#importpdf) and [`importPresentation()`](./addonsdk/app-document.md#importpresentation) functions to clarify that when used, the associated PDF or presentation file will be imported as a new Adobe Express document.

## 2024-10-08

- Adds a brand new version of the [UX Guidelines](../guides/design/ux_guidelines/introduction.md) for Adobe Express add-ons.
- Removes the experimental warnings for [`addAnimatedImage()`](./addonsdk/app-document.md#addanimatedimage) since it is now stable.
- Adds the `author` property to [`MediaAttributes`](../references/addonsdk/app-document.md#mediaattributes) to allow it to be used with the [`addAudio()`](../references/addonsdk/app-document.md#addaudio) API.

## 2024-09-30

### New

- Added many new **Text APIs** for improved text management.
  - [`TextNode.fullContent`](./document-sandbox/document-apis/classes/TextNode.md#fullcontent) accessor: returns the [`TextContentModel`](./document-sandbox/document-apis/classes/TextContentModel.md) containing the complete text string and its styles associated to the Text Flow (Threaded Text or Overflow Text).
  - [`TextNode.nextTextNode`](./document-sandbox/document-apis/classes/TextNode.md#nexttextnode) accessor: gets the next node that overflowing text will spill into.
  - [`TextNode.layout`](./document-sandbox/document-apis/classes/TextNode.md#layout) accessor: gets and sets the [`TextType`](./document-sandbox/document-apis/enumerations/TextType.md) of the text node frame.
  - [`TextNode.visualEffects`](./document-sandbox/document-apis/classes/TextNode.md#visualeffects) accessor: list of [`VisualEffectType`](./document-sandbox/document-apis/enumerations/VisualEffectType.md) applied to the text node.
  - [`TextContentModel.characterStyleRanges`](./document-sandbox/document-apis/classes/TextContentModel.md#characterstyleranges) accessor: list of [character style](./document-sandbox/document-apis/interfaces/CharacterStyles.md) ranges in the text content, controlling the [`color`](./document-sandbox/document-apis/interfaces/CharacterStyles.md#color), [`font`](./document-sandbox/document-apis/interfaces/CharacterStyles.md) ranges in the text content, controlling the [`color`](./document-sandbox/document-apis/interfaces/CharacterStyles.md#font), [`fontSize`](./document-sandbox/document-apis/interfaces/CharacterStyles.md) ranges in the text content, controlling the [`color`](./document-sandbox/document-apis/interfaces/CharacterStyles.md#fontsize), [`letterSpacing`](./document-sandbox/document-apis/interfaces/CharacterStyles.md) ranges in the text content, controlling the [`color`](./document-sandbox/document-apis/interfaces/CharacterStyles.md#letterSpacing) and [`underline`](./document-sandbox/document-apis/interfaces/CharacterStyles.md) ranges in the text content, controlling the [`color`](./document-sandbox/document-apis/interfaces/CharacterStyles.md#underline) properties.
  - [AvailableFont](./document-sandbox/document-apis/classes/AvailableFont.md) and [UnavailableFont](./document-sandbox/document-apis/classes/UnavailableFont.md) classes.
  - Supporting interfaces, enumerations and type aliases.
- Added **Per Element Metadata APIs**: with this feature, add-ons can store private metadata to any node of the Express document. This metadata is accessible only to the add-on that has set it. See the [`AddOnData`](./document-sandbox/document-apis/classes/AddOnData.md) class and the [`addOnData`](./document-sandbox/document-apis/classes/BaseNode.md#addondata) accessor for the BaseNode class.
- Added **Selection Change Notification Events APIs**: add-on can register to be notified when selection and properties in the selection changes on the document. The [`Context`](./document-sandbox/document-apis/classes/Context.md) class will expose two [`on()`](./document-sandbox/document-apis/classes/Context.md#on) and [`off()`](./document-sandbox/document-apis/classes/Context.md#off) methods which can be used to register and un-register selection change and selection properties change notifications.
- Added a new [`GridCellNode`](./document-sandbox/document-apis/classes/GridCellNode.md) class that represents a **cell in a grid**.

<InlineAlert slots="text" variant="warning"/>

**IMPORTANT:** This round of new APIs is currently **_experimental only_** with the exception of `TextNode.fullContent.text`, and should not be used in any add-ons you will be distributing until it has been declared stable. To use them, you will first need to set the `experimentalApis` flag to `true` in the [`requirements`](../references/manifest/index.md#requirements) section of the `manifest.json`.

### Fixed

- [`GridLayoutNode.allChildren`](../references/document-sandbox/document-apis/classes/GridLayoutNode.md#allchildren) does not include rectangle nodes.

### Deprecated

- [`TextNode.text`](../references/document-sandbox/document-apis/classes/TextNode.md#text) is now deprecated; it is still working, but will be removed in a future update. Please use [`TextNode.fullContent.text`](../references/document-sandbox/document-apis/classes/TextNode.md#fullcontent) instead.

## 2024-09-24

- Adds a new [`addAnimatedImage()`](./addonsdk/app-document.md#addanimatedimage) method which can be used to add **animated GIF** images to the document (as long as they fit within certain [technical constraints](./addonsdk/app-document.md#image-requirements)).
- Adds a new [`importPdf()`](./addonsdk/app-document.md#importpdf) method which can be used to import a PDF as a new Adobe Express document.
- Adds a new [`importPresentation()`](./addonsdk/app-document.md#importpresentation) method which can be used to import a Powerpoint as a new Adobe Express document.
- Adds notes about specific support and handling for animated GIF images when [importing](./addonsdk/app-document.md#addimage) and [dragging content](./addonsdk/addonsdk-app.md#enabledragtodocument). This includes a [new FAQ item](../guides/faq.md#are-animated-gifs-supported-when-importing-or-dragging-content-to-the-document) summarizing the associated use cases.
- Adds all of the new methods mentioned above to the [content management](../guides/develop/use_cases/content_management.md) use case page with example code snippets for each.

<InlineAlert slots="text" variant="warning"/>

**IMPORTANT:** The [`importPdf()`](./addonsdk/app-document.md#importpdf) and [`importPresentation()`](./addonsdk/app-document.md#importpresentation) methods are currently **_experimental only_** and should not be used in any add-ons you will be distributing until it has been declared stable. To use this method, you will first need to set the `experimentalApis` flag to `true` in the [`requirements`](../references/manifest/index.md#requirements) section of the `manifest.json`.

## 2024-09-10

- Added a new [`replaceMedia()`](./document-sandbox/document-apis/classes/MediaContainerNode.md#replacemedia) method to the `MediaContainerNode` class that can be used to replace existing media inline.
- Refactoring done to the [`Stroke`](./document-sandbox/document-apis/interfaces/Stroke.md) APIs.

## 2024-07-22

- Added a new [`format`](../references/addonsdk/app-ui.md#format) property to the `addOnUISdk.app.ui` object that reflects the format used to display dates, times, numbers, etc. in the user's environment. It supports a [`"formatchange"`](../references/addonsdk/app-ui.md#formatchange) event triggered when the format changes—see an example in the [Locale, Supported Locales, and Format](../guides/develop/use_cases/environment_settings.md#detecting-locale-supported-locales-and-format) section.
- Removed `mobile` and `app` as [`supportedDeviceClass`](../references/manifest/index.md#requirementsappssupporteddeviceclass) values in the Manifest's `requirements.apps` object.

## 2024-05-28

- Added a new _experimental_ [`openEditorPanel()`](../references/addonsdk/app-ui.md#openeditorpanel) API to programmatically open and interact with the Editor panel. This method of the `addOnUISdk.app.ui` allows navigation to specific tabs and collections, as well as performing content searches. The [Constants](../references/addonsdk/addonsdk-constants.md) page has been updated accordingly.
- Added a new [`Cross-Origin-Embedder-Policy`](../guides/faq.md#how-do-i-prevent-my-iframe-content-from-being-blocked-due-to-cross-origin-issues) FAQ.

## 2024-05-21

- The [Quickstart](../guides/getting_started/quickstart.md) and [Distribute](../guides/distribute/index.md) guides have been updated to reflect major UI/UX improvements for in-app workflows, particularly around distribution and listing management.
- The Add-ons tab is now active also in the Adobe Express home page, regardless of whether a project is open or not.
- A new section on Marketplace [rejections](/guides/distribute/rejections.md) has been added, highlighting the most common problems found during the add-on review process and how to avoid them.
- The [Manifest Reference](./manifest/index.md) has been updated with two new permission properties: `microphone` and `camera`.

## 2024-04-10

- A new [`VisualNode`](./document-sandbox/document-apis/classes/VisualNode.md) class has been added to the Document APIs, and represents any node that can be visually perceived in the content.
- New Document APIs have been added:
  - [`currentPage`](./document-sandbox/document-apis/classes/Context.md#currentpage) Context accessor: returns the active page.
  - [`visualRoot`](./document-sandbox/document-apis/classes/VisualNode.md#visualroot) accessor: the highest ancestor that still has visual presence in the document—typically, an Artboard.
  - [`cloneInPlace()`](./document-sandbox/document-apis/classes/PageNode.md#cloneinplace) method: clones a Page, all artboards within it, and all content within those artboards.
  - Support to Bounds has been added in several classes: [`boundsInParent`](./document-sandbox/document-apis/classes/Node.md#boundsinparent); `boundsLocal` (for both [GroupNode](./document-sandbox/document-apis/classes/GroupNode.md#boundslocal) and [VisualNode](./document-sandbox/document-apis/classes/VisualNode.md#boundslocal)); [`centerPointLocal`](./document-sandbox/document-apis/classes/VisualNode.md#centerpointlocal); [`topLeftLocal`](./document-sandbox/document-apis/classes/VisualNode.md#topleftlocal); [`boundsInNode()`](./document-sandbox/document-apis/classes/Node.md#boundsinnode); [`localPointInNode()`](./document-sandbox/document-apis/classes/VisualNode.md#localpointinnode);
- The CLI has been updated to release version `2.0.0`, and includes the following:

  - Periodic login and EULA consent are no longer required.
  - Two new templates for creating add-ons with built-in support to Spectrum Web Components have been added and documented: `swc-javascript` and `swc-javascript-with-document-sandbox`. Typescript templates have been renamed to `swc-typescript` and `swc-typescript-with-document-sandbox`. See [this page](/guides/getting_started/dev_tooling.md#templates) for details on all the available templates.
  - Typings have been updated to include the latest SDK changes, and other internal packages are now at version `2.0.0`.

  **NOTE:** The new version should be installed by default when you create a new add-on. If, for any reason, it doesn't, you can force it to install by clearing the `npx` cache first with `npx clear-npx-cache` or by specifying the version in the command, i.e.: `npx @adobe/create-ccweb-add-on@2.0.0 my-add-on`.

- The [Samples](../samples.md) page has been updated to document the existing add-ons in the [`express-add-on-samples`](https://github.com/AdobeDocs/express-add-on-samples) repository, including a newly added [`audio-recording-addon`](../samples.md#audio-recording-addon).
- The [Common Use Cases](/guides/develop/use_cases) section has been refactored as a sub-menu, grouping similar topics into individual pages. A new [Login and Logout flows](/guides/develop/use_cases/authentication_authorization.md#login-and-logout-flows) section has been added. Other minor fixes and improvements have been made to the documentation.

## 2024-03-19

- Support for Ps and Ai files to be added to the page via the [`addImage()`](../references/addonsdk/app-document.md#addimage) method. (Note: there were no changes to the drag-n-drop APIs).
- Adds new `MediaAttributes` parameter to the [`addImage()`](../references/addonsdk/app-document.md#addimage) method for Ps/Ai file types to pass media attributes like `title`.
- Adds new [`Mp4RenditionOptions`](../references/addonsdk/app-document.md#mp4renditionoptions) object to support `mp4` renditions.
- Adds new [`VideoResolution`](../references/addonsdk/addonsdk-constants.md) constant to set video resolution options.
- Adds [`registerIframe()`](../references/addonsdk/addonsdk-app.md#registeriframe) method and [`unregisterIframe`](../references/addonsdk/addonsdk-app.md#unregisteriframe-type-definition) type definition with example usage. **NOTE:** These APIs are currently experimental.

## 2024-03-08

- [`getPagesMetadata()`](../references/addonsdk/app-document.md#getpagesmetadata), [`startPremiumUpgradeIfFreeUser`](../references/addonsdk/addonsdk-app.md#startpremiumupgradeiffreeuser) and [`isPremiumUser`](../references/addonsdk/app-currentUser.md#ispremiumuser) have been moved to stable and no longer require the `experimentalApis` flag to be set.
- New examples have been added to the [use cases guide](../guides/develop/use_cases/content_management.md#premium-content) for handling premium content.
- A new video has been added to the [grids tutorial](../guides/tutorials/grids-addon.md) to help guide developers in building the grids add-on.

## 2024-02-21

- New support for [monetization details](../guides/distribute/public-dist.md#step-8-enter-the-monetization-details) has been added to the public distribution flow and allows you to [provide details around monetization options](../guides/distribute/public-dist.md#step-8-enter-the-monetization-details) your add-on supports. A selection will now be required when you submit a new add-on to the marketplace or update an existing one. The options include _free_, _one-time payment_, _recurring subscription_, _micro-transactions_, and _other_.

  In addition, the [monetization guidelines](../guides/distribute/guidelines/monetization.md) were updated with details to help guide you in communicating your monetization strategy, and include new branding [badges](../guides/distribute/guidelines/monetization.md#branding-assets-for-monetization) you can use to visually indicate when content or features require a purchase or when they are paid and unlocked. Please ensure you review the [updated monetization guidelines](../guides/distribute/guidelines/monetization.md) carefully for specific details. **NOTE:** Adobe does not currently provide a specific monetization feature, but with this update, provides a way for developers to communicate the monetization details of their add-ons.

- The first phase of add-on analytics support has been released, and allows developers to [download insights data](../guides/distribute/public-dist.md#post-submission-details-and-insights) for their published add-ons via the [Download insights](../guides/distribute/public-dist.md#post-submission-details-and-insights) button in the in-app distribution modal.
- A new [Concepts guide](../references/document-sandbox/document-apis/concepts/index.md) was added to the [Document APIs](../references/document-sandbox/document-apis/) section to provide a deep-dive into the architecture and key elements of the Adobe Express Document Object Model (DOM).

## 2024-02-14

- A new `id` accessor has been added to the [`BaseNode`](../references/document-sandbox/document-apis/classes/BaseNode.md) class in the Document APIs and is inherited by all classes that extend it. The `id` represents a unique identifier that stays the same when the file is closed and reopened, or if the node is moved to a different part of the document.

## 2024-02-07

- A new [`createPath`](../references/document-sandbox/document-apis/classes/Editor.md#createpath) method is now available for allowing you to create a path with the Document APIs.
- Updates descriptions in various methods and classes in the [Document APIs](../references/document-sandbox/document-apis/).
- Updates to the [`createRenditions`](../references/addonsdk/app-document.md#createrenditions) API, including a new [`print`](../references/addonsdk/addonsdk-constants.md) option for `RenditionIntent` to be be used for generating a print optimized pdf, and an update to [`PdfRenditionOptions`](../references/addonsdk/app-document.md#pdfrenditionoptions) which exposes the ability to customize each PDF Page Box's (`MediaBox`, `BleedBox`, `CropBox`, `TrimBox`) dimensions using a `pageBoxes` property.
- Updates to the [Using Adobe Spectrum tutorial](https://developer.adobe.com/express/add-ons/docs/guides/tutorials/spectrum-workshop/) with additional details on [why you should use Spectrum CSS variables](../guides/tutorials/spectrum-workshop/part3.md#styling-with-spectrum-css) to style your add-ons, and [additional helpful guidelines for locating and using them](../guides/tutorials/spectrum-workshop/part3.md#layout-and-typography-styling).
- The table of contents in each Document API class/interface/constant has been removed since it was a duplicate of the right side navigation menu.

## 2024-01-31

Added a new tutorial - [Building UIs using Adobe's Spectrum Design System](https://developer.adobe.com/express/add-ons/docs/guides/tutorials/spectrum-workshop/).

## 2024-01-09

### New Experimental APIs

- [`startPremiumUpgradeIfFreeUser()`](../references/addonsdk/addonsdk-app.md#startpremiumupgradeiffreeuser) experimental API has been added to the [addOnUISdk.app](../references/addonsdk/addonsdk-app.md) object to display the in-app monetization upgrade flow and returns a value indicating whether the user upgraded to premium or not.

- [`isPremiumUser()`](../references/addonsdk/app-currentUser.md#ispremiumuser) experimental API has been added to the [addOnUISdk.app.currentUser](../references/addonsdk/app-currentUser.md) object to determine if the current user is a premium or free user.

<InlineAlert slots="text" variant="warning"/>

**IMPORTANT:** The above new APIs are currently **experimental only** and should not be used in any add-ons you will be distributing until declared stable. To use these APIs, you will first need to set the `experimentalApis` flag to `true` in the [`requirements`](../references/manifest/index.md#requirements) section of the `manifest.json`.

### Additional Updates

- A new [`PdfRenditionOptions`](../references/addonsdk/app-document.md#pdfrenditionoptions) object is now available to be used with the the [`createRenditions()` export API](../references/addonsdk/app-document.md#createrenditions) and allows a user to specify an optional [bleed](../references/addonsdk/app-document.md#bleed) object (for printing).
- A new [`isPrintReady`](../references/addonsdk/app-document.md#pagemetadata) property has been added to the [`PageMetadata` API](../references/addonsdk/app-document.md#pagemetadata) to indicate if the page is ready to print.
- Updated the [FAQ](../guides/faq.md#what-mime-type-is-returned-from-a-pdf-that-was-exported-with-the-createrenditions-method) regarding the mime type for exported PDF files. It will now return `application/pdf` (as opposed to `text/plain` from an earlier update).

## 2023-12-07

<InlineAlert slots="text" variant="warning"/>

**BREAKING NEWS:** The [Adobe Express Document Sandbox](../references/document-sandbox/) and all associated APIs have been deemed stable, and **no longer require the `experimentalApis` flag**. As a result, some breaking changes with these experimental APIs were introduced before deeming them stable, and they are summarized below. Please read them thoroughly and update your in-development add-ons as needed. If you run into any issues, please reach out to us on our [Adobe Express Add-on Developer’s Discord channel](http://discord.gg/nc3QDyFeb4) for help.

### Breaking changes (experimental APIs)

Some items in the following list of changes may have been mentioned in recent updates but are being listed in this summary again to serve as a reminder.

- The methods in the [Document API Editor class](../references/document-sandbox/document-apis/classes/Editor.md) to create a color fill and stroke have been renamed to [`makeColorFill`](../references/document-sandbox/document-apis/classes/Editor.md#makecolorfill) and [`makeStroke`](../references/document-sandbox/document-apis/classes/Editor.md#makestroke) respectively.
- `strokes` and `fills` have been renamed to their singular counterpart. (Express does not support multiple strokes or fills). You should use `stroke` and `fill` going forward to access them, and they will no longer be `ItemList` objects, since they represent only a single stroke or fill.

  ```js
  // Before
  rectangle.fills.append(rectFill);
  ellipse.fills.append(ellipseFill);

  // After
  rectangle.fill = rectFill;
  ellipse.fill = ellipseFill;
  ```

  - `fill` and `stroke.color` are just a [color object](../references/document-sandbox/document-apis/interfaces/Color.md) of the form `{ red, green, blue, alpha }`.
  - `stroke` is an object of the form `{ color, width, dashPattern, dashOffset }`

- Color utilities have moved to [`colorUtils`](../references/document-sandbox/document-apis/classes/ColorUtils.md) instead of `utils`.

  **Old**<br/>
  <del>

  ```js
  import { utils } from "express-document-sdk";
  const color = utils.createColor(1, 0, 0);
  ```

  </del>

  **New**<br/>

  ```js
  import { colorUtils } from "express-document-sdk";

  // any of:
  const color = colorUtils.fromRGB(1, 0, 0); // optional alpha
  const color = colorUtils.fromRGB({ red: 1 , green: 0, blue: 0 };); // optional alpha
  const color = colorUtils.fromHex("#ff0000");
  const color = { red: 1, green: 0, blue: 0, alpha: 1 }; // mandatory alpha
  ```

  - `fromHex` returns a color from a Hex string -- e.g., `colorUtils.fromHex("#FF8040")` or `colorUtils.fromHex("#FF8040FF")` (including the optional alpha);
  - `fromRGB` returns a color from a set of RGB(A) values (0-1) -- e.g., `colorUtils.fromRGB(1,0.5,0.25,1)`.
  - `toHex` converts a color object to a Hex string -- e.g., `colorUtils.toHex(aColor)`.

- `allChildren` returns an `iterator`, not an `Array`. However if you want to use array methods (ie: `Array#map`), you can use `Array.from` to convert it to an array.
- Strokes and fills will no longer _move_ if you add an existing `stroke`/`fill` to another shape (previously the original shape would lose the corresponding `stroke` or `fill`). For example:

  ```js
  // Old way
  const greenFill = editor.createColorFill(colorUtils.fromRGB(0, 0, 1));
  someRect.fills.append(greenFill);
  anotherRect.fills.append(greenFill);
  /* oops, someRect no longer has a green fill, because anotherRect is its parent */
  ```

  versus:

  ```js
  // New way
  const greenFill = editor.makeColorFill(colorUtils.fromRGB(0, 0, 1));
  someRect.fill = greenFill;
  anotherRect.fill = greenFill;
  /* both rectangles have a green fill */
  ```

- Some things that previously didn't make sense will now cause compile errors in typescript, or throw in javascript:
  - Do not assume a node's parent is movable — e.g., an artboard can't be repositioned.
  - Not all shapes support setting `opacity` or `locking` (e.g, the document root or an artboard).
- The `translateX` and `translateY` properties have been replaced by a single translation object.

  ```js
  // old
  rectangle.translateX = 100;
  rectangle.translateY = 20;

  // new
  rectangle.translation = { x: 100, y: 20 }; // both x,y properties are required
  ```

- A new [`BaseNode`](../references/document-sandbox/document-apis/classes/BaseNode.md) class has been introduced, and [`ContainerNode`](../references/document-sandbox/document-apis/interfaces/ContainerNode.md) has been moved from a class to an interface.
- The key to load APIs that use the Document APIs has changed, as well as the module names you import APIs from in the [Document Sandbox](../references/document-sandbox/). The old ones will still work, but the CLI and templates have all been updated to use the new names. Please update your add-ons to use the new ones shown below:

  **Adobe Express Document APIs SDK import**<br/>
  For access to the [Express document and content authoring APIs](../references/document-sandbox/document-apis/):

  <del>

  ```js
  // Old
  import { editor } from "express";
  ```

  </del>

  ```js
  // New
  import { editor } from "express-document-sdk";
  ```

  **Document Sandbox SDK import**<br/>
  For access to the [document sandbox runtime APIs](../references/document-sandbox/):

  <del>

  ```js
  // Old
  import AddOnScriptSdk from "AddOnScriptSdk";
  ```

  </del>

  ```js
  // New
  import addOnSandboxSdk from "add-on-sdk-document-sandbox";
  ```

- The [`manifest.json` entry point](../references/manifest/index.md#entrypoints) for the document sandbox script code reference was renamed from `script` to `documentSandbox`, as shown below:

  ```json
    "entryPoints": [
          {
              "type": "panel",
              "id": "panel1",
              "main": "index.html",
              "documentSandbox": "code.js" // used to be "script": "code.js"
          }
      ]
  ```

- The [`apiProxy()`](./addonsdk/instance-runtime.md#apiproxy) method in the [`addOnSandboxSdk.instance.runtime`](./addonsdk/addonsdk-instance.md#objects) object now accepts `"documentSandbox"` as a parameter when referring to the entry point in the manifest where your document sandbox code resides, instead of `"script"`.
- The [`RuntimeType`](../references/addonsdk/addonsdk-constants.md) constant now uses the value of `"documentSandbox"` in lieu of `"script"`.

  **IMPORTANT:** The above updates should be considered breaking changes, so any add-ons in development that relied on the experimental APIs may not work correctly until you make changes to use the new/updated ones above. The intention was to ensure these important changes were made prior to marking the APIs stable to 1) make them more intuitive for developers, 2) significantly improve the process of working with colors, strokes and fills, and 3) prevent certain operations from corrupting the document.

- The CLI has been updated to release version `1.1.1`, and includes the following:

  - The document sandbox templates have been updated to reflect all of the latest changes to the [Document Sandbox APIs](../references/document-sandbox/), and the `experimentalApis` flag has been removed. Please review the updated [references](../references/document-sandbox/) and changelog entries thoroughly for details on all of the recent changes. You may also want to refer to the [document sandbox code samples](https://github.com/AdobeDocs/express-add-on-samples/tree/main/document-sandbox-samples) for additional help on how to use them.
  - Typings support has been added to the `javascript` templates to enable intellisense features.
  - Manifest property additions.
  - General improvements and bug fixes.

  **NOTE:** The new version should be installed by default when you create a new add-on. If, for any reason, it doesn't, you can force it to install by clearing the npx cache first with `npx clear-npx-cache` or by specifying the version in the command, i.e.: `npx @adobe/create-ccweb-add-on@1.1.1 my-add-on`. You can update any existing add-ons to use this new version by updating the version of the `ccweb-add-on-scripts` in the `package.json` to `1.1.1`.

- All [code samples](https://github.com/AdobeDocs/express-add-on-samples/tree/main/document-sandbox-samples) and the [Document API tutorial](../guides/tutorials/grids-addon.md) have also been updated to reflect all of the latest changes to the [Adobe Express Document Sandbox APIs](../references/document-sandbox/document-apis/) listed here.
- Removed all experimental APIs notes/warnings around the **Document Sandbox** since they **are now stable**.

<InlineAlert slots="text" variant="warning"/>

**Known Issue:** Please note, there is an edge case where **removing a page with your add-on** could potentially cause a problem where the UI needs to be reloaded. This will be resolved in the very near future, but please take caution and be aware that it would be best to avoid page removal in the short-term until it's resolved.

### Additional Updates

- A new `getPagesMetadata()` method is now available in the [Add-on UI SDK `document`](../references/addonsdk/app-document.md#getpagesmetadata) object and includes an example code snippet. **NOTE:** This method is still considered **experimental only** and should not be used in any add-ons you will be distributing until it has been declared stable. To use this method, you will first need to set the `experimentalApis` flag to `true` in the [`requirements`](../references/manifest/index.md#requirements) section of the `manifest.json`.
- The [`createRenditions()` export API](../references/addonsdk/app-document.md#createrenditions) was updated with the following changes:
  - You can now choose to generate renditions of specific pages via a new [`Range.specificPages`](../references/addonsdk/addonsdk-constants.md) constant value.
  - The returned type now also includes page metadata (see [`PageMetadata`](../references/addonsdk/app-document.md#pagemetadata)) including useful information such as the id, page size, pixels per inch, and whether the page has premium or temporal (timeline) content or not, (in addition to the existing blob and title). An example is provided in the reference as well as in [the use cases](../guides/develop/use_cases/content_authoring.md#retrieving-page-metadata).
- A new [document metadata use case example](../guides/develop/use_cases/content_authoring.md#document-and-page-metadata) has been added to show how to retrieve the [document id](./addonsdk/app-document.md#id) and [title (ie: name)](./addonsdk/app-document.md#title), including how to listen for the [associated events](../references/addonsdk/addonsdk-app.md#events).
- New tables have been added to the [Communication API reference](../references/document-sandbox/communication/index.md) denoting the [supported](../references/document-sandbox/communication/index.md#supported-data-types) and [unsupported data types](../references/document-sandbox/communication/index.md#unsupported-data-types) that can be used across the [Communication API](../references/document-sandbox/communication/index.md) layer.

## 2023-12-04

### Updates

- The [Document API's](./document-sandbox/document-apis/) were updated to add a new [`ColorUtils`](./document-sandbox/document-apis/classes/ColorUtils.md) class, which replaces the previous `utils` module that was used as a color helper with a more enhanced utlility. If you've used the old `utils` module in your add-ons, it will require you to update them to use the new named import of `colorUtils` instead of `utils`. Color creation should now be done using the new [`colorUtils` module](./document-sandbox/document-apis/classes/ColorUtils.md). An example of the old way and new way to create a color are shown below for reference:

  ```js
  // Before
  import { utils } from "express-document-sdk";
  const color = utils.createColor(1, 0, 0);

  // After
  import { colorUtils } from "express-document-sdk";

  // any of:
  const color = colorUtils.fromRGB(1, 0, 0); // optional alpha
  const color = colorUtils.fromRGB({ red: 1, green: 0, blue: 0 }); // optional alpha
  const color = colorUtils.fromHex("#ff0000");
  const color = { red: 1, green: 0, blue: 0, alpha: 1 }; // mandatory alpha
  ```

  The [code samples](https://github.com/AdobeDocs/express-add-on-samples/tree/main/document-sandbox-samples) have also been updated, so please also refer to those for further details on how to use it. Please note, the [example code snippets](../references/document-sandbox/document-apis/index.md#example-code-snippet) and samples using `fills` or `strokes` off a node class were also updated to use a singular `Fill` or `Stroke` object instead of as an `ItemList` object.

  ```js
  // Before
  rectangle.fills.append(rectFill);
  ellipse.fills.append(ellipseFill);

  // After
  rectangle.fill = rectFill;
  ellipse.fill = ellipseFill;
  ```

- A new release has landed for the [**In-App Developer Submission experience**](../guides/distribute/) in Express. Some highlights from the release:

  **Create Add-on flow:** You can now create [an add-on "container"](../guides/distribute/public-dist.md#step-2-add-on-listing-settings) as your first step in building add-ons within the existing in-app distribution workflow. Creating the container gets you access to a few important settings and data (for instance your unique subdomain, see below) before you continue the development process in the CLI. All existing add-ons will automatically receive a parent container with the associated additional features today.

  **Unique Subdomain retrieval:** As part of your add-on container, you will now be able to easily retrieve a unique subdomain for your add-on. Simply choose one of your add-ons in the distribution workflow and navigate to the new "Settings" tab and copy the Add-on URL. This URL is handy for addressing issues with CORS by adding the URL as an allowed origin. See [our CORS guide](../guides/develop/context.md#cors) for more details.

  **Delete Add-ons:** The "container" concept allowed us to offer better management and cleanup of your add-ons. You will now find the option to delete an add-on container entirely from the new "Settings" tab of a given add-on.

  **NOTE:** You can only delete add-ons that have not been published publicly or submitted to our Review team. Please contact us if you need to un-publish an add-on.

  **Supported Languages:** The [version details step](../guides/distribute/public-dist.md#step-4-enter-listing-details) for publishing add-ons publicly now includes fields to indicate which languages are supported by your add-ons (beyond the required English). You can choose from any of the languages Express supports, and your designation will be shown to users when they browse your listing details. See [our sample for detecting a user's locale to localize your add-on](../guides/develop/use_cases/environment_settings.md#detecting-locale-supported-locales-and-format).

- Updated list of templates and details to include the [Document Sandbox template options](../guides/getting_started/dev_tooling.md#templates), and how to still scaffold from one when the [`--template` parameter is not explicitly supplied](../guides/getting_started/dev_tooling.md#no-template-parameter).
- New FAQ item regarding the mime type for exported PDF files. This is due to an unexpected change made in Adobe Express core to the mime type returned when you generate a PDF using the export [`createRenditions`](../references/addonsdk/app-document.md#createrenditions) method. In the past it would return `application/pdf`, but currently it returns `text/plain`. This is something to be aware of if you are inspecting the mime type in the response and failing if it's anything other than `application/pdf`.
- Removed NPS survey.

## 2023-11-30

### Updates

- Adds support to the [Add-on UI SDK](./addonsdk/index.md) for retrieving the [document id](./addonsdk/app-document.md#id) and [title](./addonsdk/app-document.md#title), as well as the ability for the add-on to be notified of the [associated events](../references/addonsdk/addonsdk-app.md#events).
- Updates the names of the SDK imports for the [Document Sandbox](../references/document-sandbox/communication/index.md) and the [Document API's SDK](./document-sandbox/document-apis/):

  **Document Sandbox SDK import**<br/>

  from:

  `import AddOnScriptSdk from "AddOnScriptSdk";`

  to:

  `import addOnSandboxSdk from "add-on-sdk-document-sandbox";`

  which also requires the following line to change in the example code to use the new reference:

  `const { runtime } = addOnSandboxSdk.instance; // runtime object provides direct access to the comm methods`

  **Express Document SDK Import (for accessing the Document APIs**<br/>

  from:

  `import { editor } from "express";`

  to:

  `import { editor } from "express-document-sdk";`

  **NOTE:** This includes the named imports for `utils` and `constants` modules as well if needed (ie: `import { editor, utils, constants } from "express-document-sdk"`).

- Updates the [`manifest.json` entry for the document sandbox script code reference](../references/manifest/index.md#entrypoints) from `script` to `documentSandbox`, as shown below:

  ```json
    "entryPoints": [
          {
              "type": "panel",
              "id": "panel1",
              "main": "index.html",
              "documentSandbox": "code.js"
          }
      ]
  ```

- [`apiProxy()`](./addonsdk/instance-runtime.md#apiproxy) now accepts `"documentSandbox"` as a parameter when referring to the entry point in the manifest where your document sandbox code resides, instead of `"script"`.
- The [`RuntimeType`](../references/addonsdk/addonsdk-constants.md) constant can now have a value of `"documentSandbox"` in lieu of `"script"`.

<InlineAlert slots="text" variant="warning"/>

**IMPORTANT:** The old import names will continue to be supported for a period of time to allow developers to migrate to the new import names, but we encourage you to update as soon as possible to avoid any future issues.

## 2023-11-28

### Updates

- The [Web API's in the Document Sandbox Reference](./document-sandbox/web/index.md) were updated to remove the timer methods which are no longer supported (ie: `setTimeout()`, `clearTimeout` and `setInterval()`, `clearInterval`).
- The [Document API References](./document-sandbox/document-apis/) were updated with the following additions and changes:

  **New Classes/Interfaces**<br/>

  - New [RestrictedItemList class](./document-sandbox/document-apis/classes/RestrictedItemList.md)
  - New [UnknownNode class](./document-sandbox/document-apis/classes/UnknownNode.md)
  - New [SolidColorShapeNode class](./document-sandbox/document-apis/classes/SolidColorShapeNode.md)
  - New [Point interface](./document-sandbox/document-apis/interfaces/Point.md)
  - New `queueAsyncEdit` method added to the [Editor](./document-sandbox/document-apis/classes/Editor.md) class.
  - Renames the [Constants](../references/document-sandbox/document-apis/enumerations/) to remove the `Value` suffix.

  **Updates to Node Classes**<br/>

The accessors and methods below were removed or replaced with new names in the [`Node` class](./document-sandbox/document-apis/classes/Node.md) and classes that extend it. Please refer to the [Document API References](./document-sandbox/document-apis/) specifically to learn more about each.

- Removes `absoluteRotation` accessor
- Removes `absoluteTransform` accessor
- Removes `relativeRotation` accessor
- Removes `relativeTransform` accessor
- Removes `translateX` accessor
- Removes `translateY` accessor
- Adds `rotation` accessor
- Adds `rotationInScreen` accessor
- Adds `transformMatrix` accessor
- Adds `translation` accessor
- Adds `setPositionInParent` method
- Adds `setRotationInParent` method

## 2023-11-27

Updated [Document API references](./document-sandbox/document-apis/) to include:

- [ComplexShapeNode class](./document-sandbox/document-apis/classes/ComplexShapeNode.md)
- [GridLayoutNode class](./document-sandbox/document-apis/classes/GridLayoutNode.md)
- [IStrokableNode interface](./document-sandbox/document-apis/interfaces/IStrokableNode.md)
- [FillRule constant](./document-sandbox/document-apis/enumerations/FillRule.md)

## 2023-11-6

- Added a [new tutorial section](../guides/tutorials/) to the Getting Started guides, including a new ["Building your first add-on with the Document API" tutorial](../guides/tutorials/grids-addon.md) by Davide Barranca.
- Updated the naming conventions from Script Runtime to Document Sandbox and Editor APIs to Adobe Express Document APIs. The Document Sandbox now includes the Communication APIs, Web APIs and the Document APIs.
- Updated sample code snippets to use the `addOnUISdk` import name (vs `AddOnSDK`) similar to what's generated in the templates for consistency.

## 2023-10-26

### Updates

New questions and answers added to the FAQ regarding Adobe's use of add-on data, where to file feature requests and more.

## 2023-10-10

### Updates

Updates to the [OAuth APIs](./addonsdk/app-oauth.md) to allow for a new optional `windowSize` parameter to be specified in the [`AuthorizationRequest`](./addonsdk/app-oauth.md#authorizationrequest) object and the [`AuthorizeWithOwnRedirectRequest`](./addonsdk/app-oauth.md#authorizewithownredirectrequest) to set the desired size of the authorization window.

## 2023-10-09

### Updates

Published new [Guidelines and requirements section](../guides/distribute/guidelines/); including [General guidelines](../guides/distribute/guidelines/general/), [Developer brand guidelines](../guides/distribute/guidelines/), [Monetization guidelines](../guides/distribute/guidelines/monetization.md) and [Generative AI guidelines](../guides/distribute/guidelines/genai/).

## 2023-10-03

### Updates

New versions of the CLI packages:

```json
  "@adobe-ccwebext/ccweb-add-on-manifest": "1.5.0"
  "@adobe-ccwebext/ccweb-add-on-core": "1.5.0"
  "@adobe-ccwebext/ccweb-add-on-ssl": "1.5.0"
  "@adobe-ccwebext/ccweb-add-on-analytics": "1.5.0"
  "@adobe-ccwebext/ccweb-add-on-developer-terms": "1.5.0"
  "@adobe-ccwebext/create-ccweb-add-on": "1.5.0"
  "@adobe-ccwebext/ccweb-add-on-scaffolder": "1.5.0"
  "@adobe-ccwebext/ccweb-add-on-scripts": "1.5.0"
  "@adobe-ccwebext/ccweb-add-on-sdk-types": "0.3.0"
```

which include:

- Updated templates for both iframe and document sandbox add-ons:

  - All new add-ons created (other than those based on javascript) use `spectrum-web-components` with the Express theme pre-set.
  - React-based templates include [`swc-react`](https://opensource.adobe.com/spectrum-web-components/using-swc-react/) setup.
  - The `javascript-with-editor-apis` template has been removed from the initial template selection in this version but replaced with the option from the CLI to [include the document sandbox](https://developer.adobe.com/express/add-ons/docs/references/document-sandbox/#cli-generated-script-runtime-add-on) when creating a new add-on.

- New type support for typescript based add-ons.
- Ability to recreate your SSL certificates.

#### Documentation updates

- Updated [document sandbox Reference docs](https://developer.adobe.com/express/add-ons/docs/references/document-sandbox/#cli-generated-script-runtime-add-on) to reflect the new CLI prompt to include document sandbox (vs the specific template).
- Updated [Getting Started guides](../guides/getting_started/) documentation and screenshots to reflect the **new Add-on Launchpad panel update** to the new **two-tab view** for "Discover" and "Your Add-ons".

## 2023-09-26

### Removed

- Removed the experimental APIs notes/warnings around the **Audio APIs and User APIs** since they **are now stable**.
- Removed references to the Dropbox sample since the [import-images-from-oauth](https://developer.adobe.com/express/add-ons/docs/samples/#import-images-using-oauth) contains the same functionality.

### Updated

- Updated the Express add-ons [introduction video](https://developer.adobe.com/express/add-ons/docs/guides/) with a newly created version.

## 2023-09-25

### Updates

The [Editor API references](https://developer.adobe.com/express-add-on-apis/docs/api/classes/Editor/) have been updated with additional descriptions and details as well as some new and modified APIs:

- Artboard now has a single fill only. **Note:** it's possible that all node types will move to this model in the near future.
- The `name` property is now only available on `PageNode`, not all node types.
- New `Node.locked` & `Context.selectionIncludingNonEditable` properties were added for the locking feature that recently shipped in Express.

<InlineAlert slots="text" variant="info"/>

If you're using the experimental Document Sandbox APIs in any add-ons currently, we encourage you to check the specific methods and objects you're using in these [updated references](https://developer.adobe.com/express-add-on-apis/docs/api/classes/Editor/) to discover anything new or changed.

## 2023-09-19

### Added

- New [iframe Sandbox Context guide](../guides/develop/context.md) with details on the new `subdomain` support and CORS handling.
- How-to videos embedded in various guides to help visually show how to use the information in those sections.

### Updates

- **New Types Package Versions Released** <br/>

  - A new version `0.1.6` of the `@adobe-ccwebext/ccweb-add-on-sdk-types` package with the latest typings for the [`AddOnSDK` (iframe)](https://developer.adobe.com/express/add-ons/docs/references/addonsdk/), including new experimental APIs, as well as general improvements and bug fixes.
  - A new version `0.2.0` of the `@adobe-ccwebext/ccweb-add-on-sdk-types` package with the latest typings for the **document sandbox/Editor APIs**.

  **IMPORTANT**:
  Developers who are **NOT** using the [document sandbox/Editor APIs](https://developer.adobe.com/express/add-ons/docs/references/document-sandbox/) should update to their types package to `0.1.6` at minimum by changing the version of it to `@adobe-ccwebext/ccweb-add-on-sdk-types@0.1.6` in the `package.json`.

  The new types `0.2.0` types package will be used automatically for any new add-ons created. If you would like to update an existing add-on to the `0.2.0` version, you will need to update the `ccweb-add-on-sdk-typings.d.ts` file in your add-on with the content [here](https://github.com/adobe-ccwebext/ccweb-add-on-cli/blob/main/packages/wxp-sdk-typings/ccweb-add-on-sdk-typings.d.ts).

- [Performance guide](../guides/develop/performance.md) updates to include [**Task Manager**](https://developer.adobe.com/express/add-ons/docs/guides/develop/performance.md#task-manager) and [**Memory Consumption**](https://developer.adobe.com/express/add-ons/docs/guides/develop/performance.md#memory-consumption-monitoring) details for add-ons.
- [FAQ update](../guides/faq.md) for [`SharedArrayBuffer`](https://developer.adobe.com/express/add-ons/docs/guides/faq/#is-sharedarraybuffer-supported).

## 2023-09-12

### Updates

- Added supported file types for import and export to the [FAQ](../guides/faq.md).

## 2023-09-07

### Updates

<del>

- The <a href="../references/document-sandbox/communication/index.md">Communication API</a> in the <a href="../references/document-sandbox/">document sandbox reference section</a> was updated to change the example code importing the SDK to a default import rather than a named import as it was previously:

  from:

  `import { AddOnSdkApi } from "AddOnSdkApi";`

  to:

  `import AddOnScriptSdk from "AddOnScriptSdk";`

  Note that you can now name the imported module whatever you'd like, but for simplicity in the examples, the name is kept the same. **Since these APIs are currently experimental, this change will not impact any in-production add-ons, _however_, it will require you to update any existing usage of these APIs in progress**.

</del>

- A **new 1.4.2 version of the CLI** was also released with an updated [`javascript-with-editor-apis` template](../references/document-sandbox/index.md) reflecting the default SDK import noted in the first bullet above. The new CLI version will install automatically when you create a new add-on, or you can update existing add-ons by changing the version of the `ccweb-add-on-scripts` in the `package.json` to `1.4.2`.
- Updated the [FAQ](../guides/faq.md) with details on Experimental APIs and suppported file types for exported content.

## 2023-09-05

### Added

Added new **Audio API** documentation. You can now import audio to the current Adobe Express document in two different methods:

1. Using the new [`addAudio()`](https://developer.adobe.com/express/add-ons/docs/references/addonsdk/app-document/#addaudio) method, which requires a [`MediaAttributes`](https://developer.adobe.com/express/add-ons/docs/references/addonsdk/app-document/#mediaattributes) object containing the `title` of the audio content.
2. Using [drag and drop](https://developer.adobe.com/express/add-ons/docs/references/addonsdk/addonsdk-app/#enabledragtodocument), and supplying the [`MediaAttributes`](https://developer.adobe.com/express/add-ons/docs/references/addonsdk/addonsdk-app/#mediaattributes) object in the [`DragCompletionData`](https://developer.adobe.com/express/add-ons/docs/references/addonsdk/addonsdk-app/#dragcompletiondata).

Please note, in both cases, the `MediaAttributes` object is required for audio content, but optional for video and image content. A new code sample will be supplied in the near future, but in the meantime, please refer to the example usage snippets provided in the [SDK Reference](https://developer.adobe.com/express/add-ons/docs/references/addonsdk/app-document/#addaudio) and [Implementing Common Use Cases Guide](https://developer.adobe.com/express/add-ons/docs/guides/develop/).

<!-- <InlineAlert slots="text" variant="warning"/>

**IMPORTANT:** The new Audio API's are currently ***experimental only*** and should not be used in any add-ons you will be distributing until they have been deemed stable. To try out these new APIs, you will first need to set the `experimentalApis` flag to `true` in the [`requirements`](../manifest/index.md#requirements) section of the `manifest.json`. -->

## 2023-08-31

### Added

Added new code sample to demonstrate how to use SWC-React and set theme properties in add-ons called **swc-react-theme-sampler** to the [Code Samples](https://developer.adobe.com/express/add-ons/docs/samples/#swc-react-theme-sampler).

### Updated

- Updated the [User Interface Guide](../guides/index.md) to add more notes around the recommended use of `swc-react` over React Spectrum and to point to the new sample mentioned above.

### Fixed

- Fixed bug in the [locale](./addonsdk/app-ui.md) example.

## 2023-08-29

- Added [`currentUser` API](../guides/develop/use_cases/monetization_flows.md#get-current-user-information) details and usage example to the [SDK References](https://developer.adobe.com/express/add-ons/docs/references/addonsdk/) and [Implementing Common Use Cases Guide](../guides/develop/how_to.md).
- Added a new [licensed-addon code sample](https://developer.adobe.com/express/add-ons/docs/samples.md#licensed-addon) to illustrate how to implement monetization by leveraging the current userid.
- Added [`devFlags` API](https://developer.adobe.com/express/add-ons/docs/references/addonsdk/app-devFlags) details, which can be used to simulate certain behavior during development.

## 2023-08-17

### Bugs and Fixes

- There's currently a bug where `addArtboard` could crash the application or corrupt the document if there's no `fill` specified on the artboard. _Please ensure you always add a fill in the same frame as the artboard creation until this issue is resolved_. Also note, when this bug is fixed, the `ArtboardNode` will accept a single `fill` object, rather than an `ItemList` of `fill`(s).

- Currently, in the `addPage` API, a new page is created, but the selected context is not changed to the newly added `artboard`. As a result, from a UI perspective, the user remains on the previous page. A change will be implemented this week which will change the default context to the `artboard` child of the newly added page. This results in actual navigation to the newly added page, and all new content which is added using the Editor APIs will be added to this page.

  **IMPORTANT:** We recommend that you **_only test the use of these experimental Editor APIs against non-essential documents_**, due to the potential for loss or corruption.

### Updates

- Premium Content handling details have been added to the [Implementing Common Use Cases Guide](../guides/develop/use_cases/content_management.md#premium-content). Note the warning for ensuring that you include the specified `permissions` in the [`manifest.json`](../references/manifest/index.md#entrypointspermissionssandbox) to `allow-popups` and `allow-popups-to-escape-sandbox` to ensure the pricing page can be loaded when needed (and note the addition of the `renditionPreview` flag in the [`requirements`](../references/manifest/index.md#requirements) of the manifest when you want to allow premium content to be previewed).

## 2023-08-09

### Added

- Added new [references section](../references/document-sandbox/) for the document sandbox APIs.

### Important notes on document sandbox APIs (aka Document Sandbox)

- These APIs are experimental!
  - Do not test your add-ons on documents that you care about as these APIs are not currently considered stable.
  - Be sure to only use documented APIs when writing your add-ons. Use of undocumented APIs (which may be prefixed with an underscore, but not always) is not supported and may cause your add-on to fail or lead to document corruption. Visibility of a method or property is visible via `console.log` is not an indication of whether that field is supported or documented.
- Debugging & Console messages
  - You may see "Empty transaction not added to pendingTransaction" while running code in the document sandbox. You can ignore this for now.
  - You may see "Detected a possible stutter. Excessive ECS Frame duration of ## ms" in the console. You can ignore this for now.
  - If your script code has a syntax error, the console will log an unhelpful error message (similar to `Uncaught (in promise) at adobe-internal.js:49`). Your add-on panel UI will be visible and continue to be interactive, but it won't be able to communicate with the document sandbox, resulting in what feels like non-responsive UI (e.g., clicking doesn't trigger the expected action). You'll want to configure your editor to highlight any syntax editors so that you can be sure your code is at least syntactically correct before you save.
- Intermittent issues
  - Auto reload of the add-on when a change is detected sometimes fails to work properly. This can result in changes to the UI HTML not being reflected, but can also cause the connection between the panel UI and the document sandbox to not be properly initialized (your UI may appear to be unresponsive as a result). If you encounter this situation, manually reloading the add-on from the developer panel will usually resolve the issue. We're working on a fix.
  - It's occasionally possible to run into a race condition where the communications bridge between the two contexts (panel vs document sandbox) is not set up in time. If you interact with your panel UI immediately after it's reloaded, the click may appear do nothing instead of invoking your script code. We're working on a fix for this.
- Common pitfalls
  - If you split your work on a document over multiple frames, be sure to protect against reentrancy, otherwise you may end up corrupting the user's undo stack. You should disable elements on the panel UI that could allow the user to execute your code before it is complete and then re-enable those elements when the code is done. The issue will be fixed in a future release.
  - When setting up communication between your panel UI code and your script sandbox code, calling `apiProxy()` with the wrong argument will do nothing without providing any error feedback. If communication is not working, carefully double-check your UI code is requesting the `"script"` API proxy and your script sandbox code is requesting the `"panel"` API proxy.
- Unexpected behavior

  - If the user has a selection and your add-on creates new content, the selection is cleared. This will be addressed before release. An API will be added in the future that will allow you to change the selection to content your add-on creates.
  - When you add text content to a document, font substitution is not working correctly. This means that if you use Asian-language characters, the user may see square boxes instead. If the user were to type the content manually, however, they would see the correct rendering. This issue will be fixed before release.
  - Setting a blend mode on a media container node (e.g., after calling `editor.createImageContainer`) will be visually reflected, but doesn't currently update the "Blend mode" field in the property panel.
  - Setting rotation on an empty group is ignored. Always add content (children) to a group first, and then set its rotation.
  - When removing elements from a parent element, the element may continue to show in the Adobe Express layer stack. This will be addressed in the future. This can also occur if you call `clear()` to remove all children from an element as well as when using `removeFromParent()`.
  - Shape elements added to the document by users (via the Media tab) do not support fill or stroke properties at this time. Furthermore, you should generally avoid making changes to these shapes (they'll appear as group nodes), as this could corrupt the document. We'll add protections around this in an upcoming release.
  - While the API supports adding multiple strokes to elements, Express currently only supports editing the _first_ stroke added. If you want to change the stroke of an element, _remove_ the existing strokes and then add the new stroke so that the element continues to have a single stroke. For example:

    ```js
    element.strokes.clear();
    element.strokes.append(newStroke);
    ```

- Likely API changes
  - Creating colors is currently done via `utils.createColor()`. We're likely to change how you assign colors to objects, so bear this in mind as you use the experimental APIs. Note that this means you cannot just pass a plain JS object of the form `{red, green, blue}` to the Editor APIs — it must be a color created using `utils.createColor`.
  - Editor API constants may be renamed or may change how they are accessed.
  - Fills and strokes can only be assigned to a single parent element. If you try to append a fill from one element to another element, the fill will be _moved_ and not cloned (just like moving a scenenode object from one parent to another). This behavior may change in the future.
  - There is no support for `fetch` in the document sandbox environment. You can work around this by exposing a method from your panel that your script code can call that does the work of fetching remote content. In the future we may abstract this for you automatically.
  - The `strokes` API is likely to be modified so that it only supports a single stroke.
- Typings & Typescript
  - Typings and samples showing how to use Typescript will be available in a future release.

## 2023-08-01

### Added

- Added new properties to the manifest reference for `renditionPreview` in the [`requirements`](../references/manifest/index.md#requirements) section, and the `script` property to the [`entryPoints`](../references/manifest/index.md#entrypoints) section to support the new experimental [document sandbox APIs](../references/document-sandbox/).
- Added [`DisableDragToDocument`](./addonsdk/addonsdk-app.md#disabledragtodocument-type-definition) and [`dropCancelReason`](../references/addonsdk/addonsdk-app.md#dragendeventdata) support to the [`addonsdk.app`](./addonsdk/addonsdk-app.md) reference.

## 2023-07-11

### Added

- [UX Guidelines](../guides/design/index.md) are now available!
- A new [`requestedSize`](../references/addonsdk/app-document.md#jpgrenditionoptions) parameter can now be supplied as part of the JPG and PNG rendition options passed in when exporting content with the `createRenditions` method.
- A new [`clipboard` permission](../references/manifest/index.md#entrypointspermissions) can now be set with the `clipboard-write` value in the manifest to allow an add-on to write data to the clipboard.
- Information on [using fonts](../guides/design/ux_guidelines/visual_elements.md#typography).
- CORS / COEP header handling added to the [CORS guide](../guides/develop/context.md#cors--coep-handling)

## 2023-06-08

### Added

- Initial release for the beta version of Adobe Express.<|MERGE_RESOLUTION|>--- conflicted
+++ resolved
@@ -22,13 +22,12 @@
 
 # Changelog
 
-<<<<<<< HEAD
 ## 2025-03-07
 
 ### Added
 
 - A new [How-to](../guides/develop/how_to.md) section replaces the old Use Cases, expanding it to include more detailed guides on specific topics, like using Text, Color, or Geometry. Each guide includes a brief description, example code snippets, and links to relevant API references.
-=======
+
 ## 2025-03-04
 
 ### Changed
@@ -45,7 +44,6 @@
 - The Per Element Metadata APIs have been stabilized. You can refer to the [AddOnData](../references/document-sandbox/document-apis/classes/AddOnData.md) class for details. The [`experimentalApis`](../references/manifest/index.md#requirements) flag is no longer required to use these APIs.
 
 - The Selection Change Notification Events APIs have been stabilized. You can refer to the [Context](../references/document-sandbox/document-apis/classes/Context.md) class, which provides two methods: [`on()`](./document-sandbox/document-apis/classes/Context.md#on) and [`off()`](./document-sandbox/document-apis/classes/Context.md#off). These methods allow you to register and un-register notifications for selection changes and selection properties changes. The [`experimentalApis`](../references/manifest/index.md#requirements) flag is no longer required to use these APIs.
->>>>>>> 711330eb
 
 ## 2025-02-26
 
