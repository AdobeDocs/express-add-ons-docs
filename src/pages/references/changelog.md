---
keywords:
  - Adobe Express
  - Express Add-on SDK
  - Express Editor
  - Adobe Express
  - Add-on SDK
  - SDK
  - JavaScript
  - Extend
  - Extensibility
  - API
  - Add-on Manifest
  - AddOnSdk
title: Changelog
description: Contains a running log of changes to the add-on documentation, SDK, CLI, etc. 
contributors:
  - https://github.com/hollyschinsky
  - https://github.com/undavide
---

# Changelog

## 2024-05-28

<<<<<<< HEAD
- Added a new [`openEditorPanel()`](../references/addonsdk/app-ui.md#openeditorpanel) API to programmatically open and interact with the Editor panel. This method of the `addOnUISdk.app.ui` allows navigation to specific tabs and collections, as well as performing content searches. The [Constants](../references/addonsdk/addonsdk-constants.md) page has been updated accordingly.
- Added a new [`Cross-Origin-Embedder-Policy`](../guides/faq.md#how-do-i-prevent-my-iframe-content-from-being-blocked-due-to-cross-origin-issues) FAQ.
=======
- Added a new *experimental* [`openEditorPanel()`](../references/addonsdk/app-ui.md#openeditorpanel) API to programmatically open and interact with the Editor panel. This method of the `addOnUISdk.app.ui` allows navigation to specific tabs and collections, as well as performing content searches. The [Constants](../references/addonsdk/addonsdk-constants.md) page has been updated accordingly.
>>>>>>> 10df6fae

## 2024-05-21

- The [Quickstart](../guides/getting_started/quickstart.md) and [Distribute](../guides/distribute/index.md) guides have been updated to reflect major UI/UX improvements for in-app workflows, particularly around distribution and listing management.
- The Add-ons tab is now active also in the Adobe Express home page, regardless of whether a project is open or not.
- A new section on Marketplace [rejections](/guides/distribute/rejections.md) has been added, highlighting the most common problems found during the add-on review process and how to avoid them.
- The [Manifest Reference](./manifest/index.md) has been updated with two new permission properties: `microphone` and `camera`.

## 2024-04-10

- A new [`VisualNode`](./document-sandbox/document-apis/classes/VisualNode.md) class has been added to the Document APIs, and represents any node that can be visually perceived in the content.
- New Document APIs have been added:
  - [`currentPage`](./document-sandbox/document-apis/classes/Context.md#currentpage) Context accessor: returns the active page.
  - [`visualRoot`](./document-sandbox/document-apis/classes/VisualNode.md#visualroot) accessor: the highest ancestor that still has visual presence in the document—typically, an Artboard.
  - [`cloneInPlace()`](./document-sandbox/document-apis/classes/PageNode.md#cloneinplace) method: clones a Page, all artboards within it, and all content within those artboards.
  - Support to Bounds has been added in several classes: [`boundsInParent`](./document-sandbox/document-apis/classes/Node.md#boundsinparent); `boundsLocal` (for both [GroupNode](./document-sandbox/document-apis/classes/GroupNode.md#boundslocal) and [VisualNode](./document-sandbox/document-apis/classes/VisualNode.md#boundslocal)); [`centerPointLocal`](./document-sandbox/document-apis/classes/VisualNode.md#centerpointlocal); [`topLeftLocal`](./document-sandbox/document-apis/classes/VisualNode.md#topleftlocal); [`boundsInNode()`](./document-sandbox/document-apis/classes/Node.md#boundsinnode); [`localPointInNode()`](./document-sandbox/document-apis/classes/VisualNode.md#localpointinnode);
- The CLI has been updated to release version `2.0.0`, and includes the following:
  - Periodic login and EULA consent are no longer required.
  - Two new templates for creating add-ons with built-in support to Spectrum Web Components have been added and documented: `swc-javascript` and `swc-javascript-with-document-sandbox`. Typescript templates have been renamed to `swc-typescript` and `swc-typescript-with-document-sandbox`. See [this page](/guides/getting_started/dev_tooling.md#templates) for details on all the available templates.
  - Typings have been updated to include the latest SDK changes, and other internal packages are now at version `2.0.0`.

 **NOTE:** The new version should be installed by default when you create a new add-on. If, for any reason, it doesn't, you can force it to install by clearing the `npx` cache first with `npx clear-npx-cache` or by specifying the version in the command, i.e.: `npx @adobe/create-ccweb-add-on@2.0.0 my-add-on`.

 - The [Samples](../samples.md) page has been updated to document the existing add-ons in the [`express-add-on-samples`](https://github.com/AdobeDocs/express-add-on-samples) repository, including a newly added [`audio-recording-addon`](../samples.md#audio-recording-addon).
 - The [Common Use Cases](/guides/develop/use_cases) section has been refactored as a sub-menu, grouping similar topics into individual pages. A new [Login and Logout flows](/guides/develop/use_cases/authentication_authorization.md#login-and-logout-flows) section has been added. Other minor fixes and improvements have been made to the documentation.
  
## 2024-03-19

- Support for Ps and Ai files to be added to the page via the [`addImage()`](../references/addonsdk/app-document.md#addimage) method. (Note: there were no changes to the drag-n-drop APIs).
- Adds new `MediaAttributes` parameter to the [`addImage()`](../references/addonsdk/app-document.md#addimage) method for Ps/Ai file types to pass media attributes like `title`.
- Adds new [`Mp4RenditionOptions`](../references/addonsdk/app-document.md#mp4renditionoptions) object to support `mp4` renditions.
- Adds new [`VideoResolution`](../references/addonsdk/addonsdk-constants.md) constant to set video resolution options.
- Adds [`registerIframe()`](../references/addonsdk/addonsdk-app.md#registeriframe) method and [`unregisterIframe`](../references/addonsdk/addonsdk-app.md#unregisteriframe-type-definition) type definition with example usage. **NOTE:** These APIs are currently experimental.

## 2024-03-08

- [`getPagesMetadata()`](../references/addonsdk/app-document.md#getpagesmetadata), [`startPremiumUpgradeIfFreeUser`](../references/addonsdk/addonsdk-app.md#startpremiumupgradeiffreeuser) and [`isPremiumUser`](../references/addonsdk/app-currentUser.md#ispremiumuser) have been moved to stable and no longer require the `experimentalApis` flag to be set.
- New examples have been added to the [use cases guide](../guides/develop/use_cases/content_management.md#premium-content) for handling premium content.
- A new video has been added to the [grids tutorial](../guides/tutorials/grids-addon.md) to help guide developers in building the grids add-on.

## 2024-02-21

- New support for [monetization details](../guides/distribute/public-dist.md#step-8-enter-the-monetization-details) has been added to the public distribution flow and allows you to [provide details around monetization options](../guides/distribute/public-dist.md#step-8-enter-the-monetization-details) your add-on supports. A selection will now be required when you submit a new add-on to the marketplace or update an existing one. The options include *free*, *one-time payment*, *recurring subscription*, *micro-transactions*, and *other*.

  In addition, the [monetization guidelines](../guides/distribute/guidelines/monetization.md) were updated with details to help guide you in communicating your monetization strategy, and include new branding [badges](../guides/distribute/guidelines/monetization.md#branding-assets-for-monetization) you can use to visually indicate when content or features require a purchase or when they are paid and unlocked. Please ensure you review the [updated monetization guidelines](../guides/distribute/guidelines/monetization.md) carefully for specific details. **NOTE:** Adobe does not currently provide a specific monetization feature, but with this update, provides a way for developers to communicate the monetization details of their add-ons.
- The first phase of add-on analytics support has been released, and allows developers to [download insights data](../guides/distribute/public-dist.md#post-submission-details-and-insights) for their published add-ons via the [Download insights](../guides/distribute/public-dist.md#post-submission-details-and-insights) button in the in-app distribution modal.
- A new [Concepts guide](../references/document-sandbox/document-apis/concepts/index.md) was added to the [Document APIs](../references/document-sandbox/document-apis/) section to provide a deep-dive into the architecture and key elements of the Adobe Express Document Object Model (DOM).

## 2024-02-14

- A new `id` accessor has been added to the [`BaseNode`](../references/document-sandbox/document-apis/classes/BaseNode.md) class in the Document APIs and is inherited by all classes that extend it. The `id` represents a unique identifier that stays the same when the file is closed and reopened, or if the node is moved to a different part of the document.

## 2024-02-07

- A new [`createPath`](../references/document-sandbox/document-apis/classes/Editor.md#createpath) method is now available for allowing you to create a path with the Document APIs.
- Updates descriptions in various methods and classes in the [Document APIs](../references/document-sandbox/document-apis/).
- Updates to the [`createRenditions`](../references/addonsdk/app-document.md#createrenditions) API, including a new [`print`](../references/addonsdk/addonsdk-constants.md) option for `RenditionIntent` to be be used for generating a print optimized pdf, and an update to [`PdfRenditionOptions`](../references/addonsdk/app-document.md#pdfrenditionoptions) which exposes the ability to customize each PDF Page Box's (`MediaBox`, `BleedBox`, `CropBox`, `TrimBox`) dimensions using a `pageBoxes` property.
- Updates to the [Using Adobe Spectrum tutorial](https://developer.adobe.com/express/add-ons/docs/guides/tutorials/spectrum-workshop/) with additional details on [why you should use Spectrum CSS variables](../guides/tutorials/spectrum-workshop/part3.md#styling-with-spectrum-css) to style your add-ons, and [additional helpful guidelines for locating and using them](../guides/tutorials/spectrum-workshop/part3.md#layout-and-typography-styling).
- The table of contents in each Document API class/interface/constant has been removed since it was a duplicate of the right side navigation menu.

## 2024-01-31

Added a new tutorial - [Building UIs using Adobe's Spectrum Design System](https://developer.adobe.com/express/add-ons/docs/guides/tutorials/spectrum-workshop/).

## 2024-01-09

### New Experimental APIs

- [`startPremiumUpgradeIfFreeUser()`](../references/addonsdk/addonsdk-app.md#startpremiumupgradeiffreeuser) experimental API has been added to the [addOnUISdk.app](../references/addonsdk/addonsdk-app.md) object to display the in-app monetization upgrade flow and returns a value indicating whether the user upgraded to premium or not.

- [`isPremiumUser()`](../references/addonsdk/app-currentUser.md#ispremiumuser) experimental API has been added to the [addOnUISdk.app.currentUser](../references/addonsdk/app-currentUser.md) object to determine if the current user is a premium or free user.

<InlineAlert slots="text" variant="warning"/>

**IMPORTANT:** The above new APIs are currently ***experimental only*** and should not be used in any add-ons you will be distributing until declared stable. To use these APIs, you will first need to set the `experimentalApis` flag to `true` in the [`requirements`](../references/manifest/index.md#requirements) section of the `manifest.json`.

### Additional Updates

- A new [`PdfRenditionOptions`](../references/addonsdk/app-document.md#pdfrenditionoptions) object is now available to be used with the the [`createRenditions()` export API](../references/addonsdk/app-document.md#createrenditions) and allows a user to specify an optional [bleed](../references/addonsdk/app-document.md#bleed) object (for printing).
- A new [`isPrintReady`](../references/addonsdk/app-document.md#pagemetadata) property has been added to the [`PageMetadata` API](../references/addonsdk/app-document.md#pagemetadata) to indicate if the page is ready to print.
- Updated the [FAQ](../guides/faq.md#what-mime-type-is-returned-from-a-pdf-that-was-exported-with-the-createrenditions-method) regarding the mime type for exported PDF files. It will now return `application/pdf` (as opposed to `text/plain` from an earlier update).

## 2023-12-07

<InlineAlert slots="text" variant="warning"/>

**BREAKING NEWS:** The [Adobe Express Document Sandbox](../references/document-sandbox/) and all associated APIs have been deemed stable, and **no longer require the `experimentalApis` flag**. As a result, some breaking changes with these experimental APIs were introduced before deeming them stable, and they are summarized below. Please read them thoroughly and update your in-development add-ons as needed. If you run into any issues, please reach out to us on our [Adobe Express Add-on Developer’s Discord channel](http://discord.gg/nc3QDyFeb4) for help.

### Breaking changes (experimental APIs)

Some items in the following list of changes may have been mentioned in recent updates but are being listed in this summary again to serve as a reminder.

- The methods in the [Document API Editor class](../references/document-sandbox/document-apis/classes/Editor.md) to create a color fill and stroke have been renamed to [`makeColorFill`](../references/document-sandbox/document-apis/classes/Editor.md#makecolorfill) and [`makeStroke`](../references/document-sandbox/document-apis/classes/Editor.md#makestroke) respectively.
- `strokes` and `fills` have been renamed to their singular counterpart. (Express does not support multiple strokes or fills). You should use `stroke` and `fill` going forward to access them, and they will no longer be `ItemList` objects, since they represent only a single stroke or fill.

  ```js
    // Before
    rectangle.fills.append(rectFill);
    ellipse.fills.append(ellipseFill);

    // After
    rectangle.fill = rectFill;
    ellipse.fill = ellipseFill;
  ```

  - `fill` and `stroke.color` are just a [color object](../references/document-sandbox/document-apis/interfaces/Color.md) of the form `{ red, green, blue, alpha }`.
  - `stroke` is an object of the form `{ color, width, dashPattern, dashOffset }`
- Color utilities have moved to [`colorUtils`](../references/document-sandbox/document-apis/classes/ColorUtils.md) instead of `utils`.

  **Old**<br/>
  <del>

  ```js
  import { utils } from "express-document-sdk";
  const color = utils.createColor(1, 0, 0);
  ```

  </del>

  **New**<br/>

  ```js
  import { colorUtils } from "express-document-sdk";

  // any of:
  const color = colorUtils.fromRGB(1, 0, 0); // optional alpha
  const color = colorUtils.fromRGB({ red: 1 , green: 0, blue: 0 };); // optional alpha
  const color = colorUtils.fromHex("#ff0000");
  const color = { red: 1, green: 0, blue: 0, alpha: 1 }; // mandatory alpha
  ```

  - `fromHex` returns a color from a Hex string -- e.g., `colorUtils.fromHex("#FF8040")` or `colorUtils.fromHex("#FF8040FF")` (including the optional alpha);
  - `fromRGB` returns a color from a set of RGB(A) values (0-1) -- e.g., `colorUtils.fromRGB(1,0.5,0.25,1)`.
  - `toHex` converts a color object to a Hex string -- e.g., `colorUtils.toHex(aColor)`.
- `allChildren` returns an `iterator`, not an `Array`. However if you want to use array methods (ie: `Array#map`), you can use `Array.from` to convert it to an array.
- Strokes and fills will no longer *move* if you add an existing `stroke`/`fill` to another shape (previously the original shape would lose the corresponding `stroke` or `fill`). For example:

  ```js
  // Old way
  const greenFill = editor.createColorFill(colorUtils.fromRGB(0,0,1));
  someRect.fills.append(greenFill);
  anotherRect.fills.append(greenFill);
  /* oops, someRect no longer has a green fill, because anotherRect is its parent */
  ```

  versus:

  ```js
  // New way
  const greenFill = editor.makeColorFill(colorUtils.fromRGB(0,0,1));
  someRect.fill = greenFill;
  anotherRect.fill = greenFill;
  /* both rectangles have a green fill */
  ```

- Some things that previously didn't make sense will now cause compile errors in typescript, or throw in javascript:
  - Do not assume a node's parent is movable — e.g., an artboard can't be repositioned.
  - Not all shapes support setting `opacity` or `locking` (e.g, the document root or an artboard).
- The `translateX` and `translateY` properties have been replaced by a single translation object.

  ```js
  // old
  rectangle.translateX = 100;
  rectangle.translateY = 20;

  // new
  rectangle.translation = { x: 100,  y: 20}; // both x,y properties are required
  ```

- A new [`BaseNode`](../references/document-sandbox/document-apis/classes/BaseNode.md) class has been introduced, and [`ContainerNode`](../references/document-sandbox/document-apis/interfaces/ContainerNode.md) has been moved from a class to an interface.
- The key to load APIs that use the Document APIs has changed, as well as the module names you import APIs from in the [Document Sandbox](../references/document-sandbox/). The old ones will still work, but the CLI and templates have all been updated to use the new names. Please update your add-ons to use the new ones shown below:

  **Adobe Express Document APIs SDK import**<br/>
  For access to the [Express document and content authoring APIs](../references/document-sandbox/document-apis/):

  <del>

  ```js
  // Old
  import { editor } from "express";
  ```

  </del>

  ```js
  // New
  import { editor } from "express-document-sdk";
  ```

  **Document Sandbox SDK import**<br/>
  For access to the [document sandbox runtime APIs](../references/document-sandbox/):

  <del>

  ```js
  // Old
  import AddOnScriptSdk from "AddOnScriptSdk";
  ```

  </del>

  ```js
  // New
  import addOnSandboxSdk from "add-on-sdk-document-sandbox";
  ```

- The [`manifest.json` entry point](../references/manifest/index.md#entrypoints) for the document sandbox script code reference was renamed from `script` to `documentSandbox`, as shown below:

  ```json
    "entryPoints": [
          {
              "type": "panel",
              "id": "panel1",
              "main": "index.html",
              "documentSandbox": "code.js" // used to be "script": "code.js"
          }
      ]
  ```

- The [`apiProxy()`](./addonsdk/instance-runtime.md#apiproxy) method in the [`addOnSandboxSdk.instance.runtime`](./addonsdk/addonsdk-instance.md#objects) object now accepts `"documentSandbox"` as a parameter when referring to the entry point in the manifest where your document sandbox code resides, instead of `"script"`.
- The [`RuntimeType`](../references/addonsdk/addonsdk-constants.md) constant now uses the value of `"documentSandbox"` in lieu of `"script"`.

  **IMPORTANT:** The above updates should be considered breaking changes, so any add-ons in development that relied on the experimental APIs may not work correctly until you make changes to use the new/updated ones above. The intention was to ensure these important changes were made prior to marking the APIs stable to 1) make them more intuitive for developers, 2) significantly improve the process of working with colors, strokes and fills, and 3) prevent certain operations from corrupting the document.

- The CLI has been updated to release version `1.1.1`, and includes the following:

  - The document sandbox templates have been updated to reflect all of the latest changes to the [Document Sandbox APIs](../references/document-sandbox/), and the `experimentalApis` flag has been removed. Please review the updated [references](../references/document-sandbox/) and changelog entries thoroughly for details on all of the recent changes. You may also want to refer to the [document sandbox code samples](https://github.com/AdobeDocs/express-add-on-samples/tree/main/document-sandbox-samples) for additional help on how to use them.
  - Typings support has been added to the `javascript` templates to enable intellisense features.
  - Manifest property additions.
  - General improvements and bug fixes.

 **NOTE:** The new version should be installed by default when you create a new add-on. If, for any reason, it doesn't, you can force it to install by clearing the npx cache first with `npx clear-npx-cache` or by specifying the version in the command, i.e.: `npx @adobe/create-ccweb-add-on@1.1.1 my-add-on`. You can update any existing add-ons to use this new version by updating the version of the `ccweb-add-on-scripts` in the `package.json` to `1.1.1`.

- All [code samples](https://github.com/AdobeDocs/express-add-on-samples/tree/main/document-sandbox-samples) and the [Document API tutorial](../guides/tutorials/grids-addon.md) have also been updated to reflect all of the latest changes to the [Adobe Express Document Sandbox APIs](../references/document-sandbox/document-apis/) listed here.
- Removed all experimental APIs notes/warnings around the **Document Sandbox** since they **are now stable**.

<InlineAlert slots="text" variant="warning"/>

  **Known Issue:** Please note, there is an edge case where **removing a page with your add-on** could potentially cause a problem where the UI needs to be reloaded. This will be resolved in the very near future, but please take caution and be aware that it would be best to avoid page removal in the short-term until it's resolved.

### Additional Updates

- A new `getPagesMetadata()` method is now available in the [Add-on UI SDK `document`](../references/addonsdk/app-document.md#getpagesmetadata) object and includes an example code snippet. **NOTE:** This method is still considered ***experimental only*** and should not be used in any add-ons you will be distributing until it has been declared stable. To use this method, you will first need to set the `experimentalApis` flag to `true` in the [`requirements`](../references/manifest/index.md#requirements) section of the `manifest.json`.
- The [`createRenditions()` export API](../references/addonsdk/app-document.md#createrenditions) was updated with the following changes:
  - You can now choose to generate renditions of specific pages via a new [`Range.specificPages`](../references/addonsdk/addonsdk-constants.md) constant value.
  - The returned type now also includes page metadata (see [`PageMetadata`](../references/addonsdk/app-document.md#pagemetadata)) including useful information such as the id, page size, pixels per inch, and whether the page has premium or temporal (timeline) content or not, (in addition to the existing blob and title). An example is provided in the reference as well as in [the use cases](../guides/develop/use_cases/content_authoring.md#retrieving-page-metadata).
- A new [document metadata use case example](../guides/develop/use_cases/content_authoring.md#document-and-page-metadata) has been added to show how to retrieve the [document id](./addonsdk/app-document.md#id) and [title (ie: name)](./addonsdk/app-document.md#title), including how to listen for the [associated events](../references/addonsdk/addonsdk-app.md#events).
- New tables have been added to the [Communication API reference](../references/document-sandbox/communication/index.md) denoting the [supported](../references/document-sandbox/communication/index.md#supported-data-types) and [unsupported data types](../references/document-sandbox/communication/index.md#unsupported-data-types) that can be used across the [Communication API](../references/document-sandbox/communication/index.md) layer.

## 2023-12-04

### Updates

- The [Document API's](./document-sandbox/document-apis/) were updated to add a new [`ColorUtils`](./document-sandbox/document-apis/classes/ColorUtils.md) class, which replaces the previous `utils` module that was used as a color helper with a more enhanced utlility. If you've used the old `utils` module in your add-ons, it will require you to update them to use the new named import of `colorUtils` instead of `utils`. Color creation should now be done using the new [`colorUtils` module](./document-sandbox/document-apis/classes/ColorUtils.md). An example of the old way and new way to create a color are shown below for reference:

  ```js
  // Before
  import { utils } from "express-document-sdk";
  const color = utils.createColor(1, 0, 0);

  // After
  import { colorUtils } from "express-document-sdk";

  // any of:
  const color = colorUtils.fromRGB(1, 0, 0); // optional alpha
  const color = colorUtils.fromRGB({ red: 1 , green: 0, blue: 0 }); // optional alpha
  const color = colorUtils.fromHex("#ff0000");
  const color = { red: 1, green: 0, blue: 0, alpha: 1 }; // mandatory alpha
  ```

  The [code samples](https://github.com/AdobeDocs/express-add-on-samples/tree/main/document-sandbox-samples) have also been updated, so please also refer to those for further details on how to use it. Please note, the [example code snippets](../references/document-sandbox/document-apis/index.md#example-code-snippet) and samples using `fills` or `strokes` off a node class were also updated to use a singular `Fill` or `Stroke` object instead of as an `ItemList` object.

  ```js
    // Before
    rectangle.fills.append(rectFill);
    ellipse.fills.append(ellipseFill);

    // After
    rectangle.fill = rectFill;
    ellipse.fill = ellipseFill;
  ```

- A new release has landed for the [**In-App Developer Submission experience**](../guides/distribute/) in Express. Some highlights from the release:

  **Create Add-on flow:** You can now create [an add-on "container"](../guides/distribute/public-dist.md#step-2-add-on-listing-settings) as your first step in building add-ons within the existing in-app distribution workflow. Creating the container gets you access to a few important settings and data (for instance your unique subdomain, see below) before you continue the development process in the CLI. All existing add-ons will automatically receive a parent container with the associated additional features today.

  **Unique Subdomain retrieval:** As part of your add-on container, you will now be able to easily retrieve a unique subdomain for your add-on. Simply choose one of your add-ons in the distribution workflow and navigate to the new "Settings" tab and copy the Add-on URL. This URL is handy for addressing issues with CORS by adding the URL as an allowed origin. See [our CORS guide](../guides/develop/context.md#cors) for more details.

  **Delete Add-ons:** The "container" concept allowed us to offer better management and cleanup of your add-ons. You will now find the option to delete an add-on container entirely from the new "Settings" tab of a given add-on.

  **NOTE:** You can only delete add-ons that have not been published publicly or submitted to our Review team. Please contact us if you need to un-publish an add-on.

  **Supported Languages:** The [version details step](../guides/distribute/public-dist.md#step-4-enter-listing-details) for publishing add-ons publicly now includes fields to indicate which languages are supported by your add-ons (beyond the required English). You can choose from any of the languages Express supports, and your designation will be shown to users when they browse your listing details. See [our sample for detecting a user's locale to localize your add-on](../guides/develop/use_cases/environment_settings.md#detecting-locale-and-supported-locales).
- Updated list of templates and details to include the [Document Sandbox template options](../guides/getting_started/dev_tooling.md#templates), and how to still scaffold from one when the [`--template` parameter is not explicitly supplied](../guides/getting_started/dev_tooling.md#no-template-parameter).
- New FAQ item regarding the mime type for exported PDF files. This is due to an unexpected change made in Adobe Express core to the mime type returned when you generate a PDF using the export [`createRenditions`](../references/addonsdk/app-document.md#createrenditions) method. In the past it would return `application/pdf`, but currently it returns `text/plain`. This is something to be aware of if you are inspecting the mime type in the response and failing if it's anything other than `application/pdf`.
- Removed NPS survey.

## 2023-11-30

### Updates

- Adds support to the [Add-on UI SDK](./addonsdk/index.md) for retrieving the [document id](./addonsdk/app-document.md#id) and [title](./addonsdk/app-document.md#title), as well as the ability for the add-on to be notified of the [associated events](../references/addonsdk/addonsdk-app.md#events).
- Updates the names of the SDK imports for the [Document Sandbox](../references/document-sandbox/communication/index.md) and the [Document API's SDK](./document-sandbox/document-apis/):

  **Document Sandbox SDK import**<br/>

  from:

  `import AddOnScriptSdk from "AddOnScriptSdk";`
  
  to:
  
  `import addOnSandboxSdk from "add-on-sdk-document-sandbox";`

  which also requires the following line to change in the example code to use the new reference:

  `const { runtime } = addOnSandboxSdk.instance; // runtime object provides direct access to the comm methods`

  **Express Document SDK Import (for accessing the Document APIs**<br/>

  from:
  
  `import { editor } from "express";`

  to:

  `import { editor } from "express-document-sdk";`

  **NOTE:** This includes the named imports for `utils` and `constants` modules as well if needed (ie: `import { editor, utils, constants } from "express-document-sdk"`).

- Updates the [`manifest.json` entry for the document sandbox script code reference](../references/manifest/index.md#entrypoints) from `script` to `documentSandbox`, as shown below:

  ```json
    "entryPoints": [
          {
              "type": "panel",
              "id": "panel1",
              "main": "index.html",
              "documentSandbox": "code.js"
          }
      ]
  ```

- [`apiProxy()`](./addonsdk/instance-runtime.md#apiproxy) now accepts `"documentSandbox"` as a parameter when referring to the entry point in the manifest where your document sandbox code resides, instead of `"script"`.
- The [`RuntimeType`](../references/addonsdk/addonsdk-constants.md) constant can now have a value of `"documentSandbox"` in lieu of `"script"`.

<InlineAlert slots="text" variant="warning"/>

**IMPORTANT:** The old import names will continue to be supported for a period of time to allow developers to migrate to the new import names, but we encourage you to update as soon as possible to avoid any future issues.

## 2023-11-28

### Updates

- The [Web API's in the Document Sandbox Reference](./document-sandbox/web/index.md) were updated to remove the timer methods which are no longer supported (ie: `setTimeout()`, `clearTimeout` and `setInterval()`, `clearInterval`).
- The [Document API References](./document-sandbox/document-apis/) were updated with the following additions and changes:

 **New Classes/Interfaces**<br/>

  - New [RestrictedItemList class](./document-sandbox/document-apis/classes/RestrictedItemList.md)
  - New [UnknownNode class](./document-sandbox/document-apis/classes/UnknownNode.md)
  - New [SolidColorShapeNode class](./document-sandbox/document-apis/classes/SolidColorShapeNode.md)
  - New [Point interface](./document-sandbox/document-apis/interfaces/Point.md)
  - New `queueAsyncEdit` method added to the [Editor](./document-sandbox/document-apis/classes/Editor.md) class.
  - Renames the [Constants](../references/document-sandbox/document-apis/enums/) to remove the `Value` suffix.

 **Updates to Node Classes**<br/>

 The accessors and methods below were removed or replaced with new names in the [`Node` class](./document-sandbox/document-apis/classes/Node.md) and classes that extend it. Please refer to the [Document API References](./document-sandbox/document-apis/) specifically to learn more about each.

   - Removes `absoluteRotation` accessor
   - Removes `absoluteTransform` accessor
   - Removes `relativeRotation` accessor
   - Removes `relativeTransform` accessor
   - Removes `translateX` accessor
   - Removes `translateY` accessor
   - Adds `rotation` accessor
   - Adds `rotationInScreen` accessor
   - Adds `transformMatrix` accessor
   - Adds `translation` accessor
   - Adds `setPositionInParent` method
   - Adds `setRotationInParent` method

## 2023-11-27

Updated [Document API references](./document-sandbox/document-apis/) to include:

- [ComplexShapeNode class](./document-sandbox/document-apis/classes/ComplexShapeNode.md)
- [GridLayoutNode class](./document-sandbox/document-apis/classes/GridLayoutNode.md)
- [IStrokableNode interface](./document-sandbox/document-apis/interfaces/IStrokableNode.md)
- [FillRule constant](./document-sandbox/document-apis/enums/FillRule.md)

## 2023-11-6

- Added a [new tutorial section](../guides/tutorials/) to the Getting Started guides, including a new ["Building your first add-on with the Document API" tutorial](../guides/tutorials/grids-addon.md) by Davide Barranca.
- Updated the naming conventions from Script Runtime to Document Sandbox and Editor APIs to Adobe Express Document APIs. The Document Sandbox now includes the Communication APIs, Web APIs and the Document APIs.
- Updated sample code snippets to use the `addOnUISdk` import name (vs `AddOnSDK`) similar to what's generated in the templates for consistency.

## 2023-10-26

### Updates

New questions and answers added to the FAQ regarding Adobe's use of add-on data, where to file feature requests and more.

## 2023-10-10

### Updates

Updates to the [OAuth APIs](./addonsdk/app-oauth.md) to allow for a new optional `windowSize` parameter to be specified in the [`AuthorizationRequest`](./addonsdk/app-oauth.md#authorizationrequest) object and the [`AuthorizeWithOwnRedirectRequest`](./addonsdk/app-oauth.md#authorizewithownredirectrequest) to set the desired size of the authorization window.

## 2023-10-09

### Updates

Published new [Guidelines and requirements section](../guides/distribute/guidelines/); including [General guidelines](../guides/distribute/guidelines/general/), [Developer brand guidelines](../guides/distribute/guidelines/), [Monetization guidelines](../guides/distribute/guidelines/monetization.md) and [Generative AI guidelines](../guides/distribute/guidelines/genai/).

## 2023-10-03

### Updates

New versions of the CLI packages:

  ```json
    "@adobe-ccwebext/ccweb-add-on-manifest": "1.5.0"
    "@adobe-ccwebext/ccweb-add-on-core": "1.5.0"
    "@adobe-ccwebext/ccweb-add-on-ssl": "1.5.0"
    "@adobe-ccwebext/ccweb-add-on-analytics": "1.5.0"
    "@adobe-ccwebext/ccweb-add-on-developer-terms": "1.5.0"
    "@adobe-ccwebext/create-ccweb-add-on": "1.5.0"
    "@adobe-ccwebext/ccweb-add-on-scaffolder": "1.5.0"
    "@adobe-ccwebext/ccweb-add-on-scripts": "1.5.0"
    "@adobe-ccwebext/ccweb-add-on-sdk-types": "0.3.0"
  ```

which include:

- Updated templates for both iframe and document sandbox add-ons:

    - All new add-ons created (other than those based on javascript) use `spectrum-web-components` with the Express theme pre-set.
    - React-based templates include [`swc-react`](https://opensource.adobe.com/spectrum-web-components/using-swc-react/) setup.
    - The `javascript-with-editor-apis` template has been removed from the initial template selection in this version but replaced with the option from the CLI to [include the document sandbox](https://developer.adobe.com/express/add-ons/docs/references/document-sandbox/#cli-generated-script-runtime-add-on) when creating a new add-on.
  
- New type support for typescript based add-ons.
- Ability to recreate your SSL certificates.

#### Documentation updates

- Updated [document sandbox Reference docs](https://developer.adobe.com/express/add-ons/docs/references/document-sandbox/#cli-generated-script-runtime-add-on) to reflect the new CLI prompt to include document sandbox (vs the specific template).
- Updated [Getting Started guides](../guides/getting_started/) documentation and screenshots to reflect the **new Add-on Launchpad panel update** to the new **two-tab view** for "Discover" and "Your Add-ons".

## 2023-09-26

### Removed

- Removed the experimental APIs notes/warnings around the **Audio APIs and User APIs** since they **are now stable**.
- Removed references to the Dropbox sample since the [import-images-from-oauth](https://developer.adobe.com/express/add-ons/docs/samples/#import-images-using-oauth) contains the same functionality.

### Updated

- Updated the Express add-ons [introduction video](https://developer.adobe.com/express/add-ons/docs/guides/) with a newly created version.

## 2023-09-25

### Updates

The [Editor API references](https://developer.adobe.com/express-add-on-apis/docs/api/classes/Editor/) have been updated with additional descriptions and details as well as some new and modified APIs:

- Artboard now has a single fill only. **Note:** it's possible that all node types will move to this model in the near future.
- The `name` property is now only available on `PageNode`, not all node types.
- New `Node.locked` & `Context.selectionIncludingNonEditable` properties were added for the locking feature that recently shipped in Express.

<InlineAlert slots="text" variant="info"/>

If you're using the experimental Document Sandbox APIs in any add-ons currently, we encourage you to check the specific methods and objects you're using in these [updated references](https://developer.adobe.com/express-add-on-apis/docs/api/classes/Editor/) to discover anything new or changed.

## 2023-09-19

### Added

- New [iframe Sandbox Context guide](../guides/develop/context.md) with details on the new `subdomain` support and CORS handling.
- How-to videos embedded in various guides to help visually show how to use the information in those sections.

### Updates

- **New Types Package Versions Released** <br/>
  - A new version `0.1.6` of the `@adobe-ccwebext/ccweb-add-on-sdk-types` package with the latest typings for the [`AddOnSDK` (iframe)](https://developer.adobe.com/express/add-ons/docs/references/addonsdk/), including new experimental APIs, as well as general improvements and bug fixes.
  - A new version `0.2.0` of the `@adobe-ccwebext/ccweb-add-on-sdk-types` package with the latest typings for the **document sandbox/Editor APIs**.
  
  **IMPORTANT**:
  Developers who are **NOT** using the [document sandbox/Editor APIs](https://developer.adobe.com/express/add-ons/docs/references/document-sandbox/) should update to their types package to `0.1.6` at minimum by changing the version of it to `@adobe-ccwebext/ccweb-add-on-sdk-types@0.1.6` in the `package.json`.
  
  The new types `0.2.0` types package will be used automatically for any new add-ons created. If you would like to update an existing add-on to the `0.2.0` version, you will need to update the `ccweb-add-on-sdk-typings.d.ts` file in your add-on with the content [here](https://github.com/adobe-ccwebext/ccweb-add-on-cli/blob/main/packages/wxp-sdk-typings/ccweb-add-on-sdk-typings.d.ts).

- [Performance guide](../guides/develop/performance.md) updates to include [**Task Manager**](https://developer.adobe.com/express/add-ons/docs/guides/develop/performance.md#task-manager) and [**Memory Consumption**](https://developer.adobe.com/express/add-ons/docs/guides/develop/performance.md#memory-consumption-monitoring) details for add-ons.
- [FAQ update](../guides/faq.md) for [`SharedArrayBuffer`](https://developer.adobe.com/express/add-ons/docs/guides/faq/#is-sharedarraybuffer-supported).

## 2023-09-12

### Updates

- Added supported file types for import and export to the [FAQ](../guides/faq.md).

## 2023-09-07

### Updates

<del>

- The <a href="../references/document-sandbox/communication/index.md">Communication API</a> in the <a href="../references/document-sandbox/">document sandbox reference section</a> was updated to change the example code importing the SDK to a default import rather than a named import as it was previously:

  from:

  `import { AddOnSdkApi } from "AddOnSdkApi";`
  
  to:
  
  `import AddOnScriptSdk from "AddOnScriptSdk";`
  
  Note that you can now name the imported module whatever you'd like, but for simplicity in the examples, the name is kept the same. **Since these APIs are currently experimental, this change will not impact any in-production add-ons, *however*, it will require you to update any existing usage of these APIs in progress**.

</del>

- A **new 1.4.2 version of the CLI** was also released with an updated [`javascript-with-editor-apis` template](../references/document-sandbox/index.md) reflecting the default SDK import noted in the first bullet above. The new CLI version will install automatically when you create a new add-on, or you can update existing add-ons by changing the version of the `ccweb-add-on-scripts` in the `package.json` to `1.4.2`.
- Updated the [FAQ](../guides/faq.md) with details on Experimental APIs and suppported file types for exported content.

## 2023-09-05

### Added

Added new **Audio API** documentation. You can now import audio to the current Adobe Express document in two different methods:
  
  1. Using the new [`addAudio()`](https://developer.adobe.com/express/add-ons/docs/references/addonsdk/app-document/#addaudio) method, which requires a [`MediaAttributes`](https://developer.adobe.com/express/add-ons/docs/references/addonsdk/app-document/#mediaattributes) object containing the `title` of the audio content.
  2. Using [drag and drop](https://developer.adobe.com/express/add-ons/docs/references/addonsdk/addonsdk-app/#enabledragtodocument), and supplying the [`MediaAttributes`](https://developer.adobe.com/express/add-ons/docs/references/addonsdk/addonsdk-app/#mediaattributes) object in the [`DragCompletionData`](https://developer.adobe.com/express/add-ons/docs/references/addonsdk/addonsdk-app/#dragcompletiondata).

 Please note, in both cases, the `MediaAttributes` object is required for audio content, but optional for video and image content. A new code sample will be supplied in the near future, but in the meantime, please refer to the example usage snippets provided in the [SDK Reference](https://developer.adobe.com/express/add-ons/docs/references/addonsdk/app-document/#addaudio) and [Implementing Common Use Cases Guide](https://developer.adobe.com/express/add-ons/docs/guides/develop/).

<!-- <InlineAlert slots="text" variant="warning"/>

**IMPORTANT:** The new Audio API's are currently ***experimental only*** and should not be used in any add-ons you will be distributing until they have been deemed stable. To try out these new APIs, you will first need to set the `experimentalApis` flag to `true` in the [`requirements`](../manifest/index.md#requirements) section of the `manifest.json`. -->

## 2023-08-31

### Added

Added new code sample to demonstrate how to use SWC-React and set theme properties in add-ons called **swc-react-theme-sampler** to the [Code Samples](https://developer.adobe.com/express/add-ons/docs/samples/#swc-react-theme-sampler).

### Updated

- Updated the [User Interface Guide](../guides/index.md) to add more notes around the recommended use of `swc-react` over React Spectrum and to point to the new sample mentioned above.

### Fixed

- Fixed bug in the [locale](./addonsdk/app-ui.md) example.

## 2023-08-29

- Added [`currentUser` API](../guides/develop/use_cases/monetization_flows.md#get-current-user-information) details and usage example to the [SDK References](https://developer.adobe.com/express/add-ons/docs/references/addonsdk/) and [Implementing Common Use Cases Guide](../guides/develop/use_cases.md).
- Added a new [licensed-addon code sample](https://developer.adobe.com/express/add-ons/docs/samples.md#licensed-addon) to illustrate how to implement monetization by leveraging the current userid.
- Added [`devFlags` API](https://developer.adobe.com/express/add-ons/docs/references/addonsdk/app-devFlags) details, which can be used to simulate certain behavior during development.

## 2023-08-17

### Bugs and Fixes

- There's currently a bug where `addArtboard` could crash the application or corrupt the document if there's no `fill` specified on the artboard. *Please ensure you always add a fill in the same frame as the artboard creation until this issue is resolved*. Also note, when this bug is fixed, the `ArtboardNode` will accept a single `fill` object, rather than an `ItemList` of `fill`(s).

- Currently, in the `addPage` API, a new page is created, but the selected context is not changed to the newly added `artboard`. As a result, from a UI perspective, the user remains on the previous page. A change will be implemented this week which will change the default context to the `artboard` child of the newly added page. This results in actual navigation to the newly added page, and all new content which is added using the Editor APIs will be added to this page.

  **IMPORTANT:** We recommend that you ***only test the use of these experimental Editor APIs against non-essential documents***, due to the potential for loss or corruption.

### Updates

- Premium Content handling details have been added to the [Implementing Common Use Cases Guide](../guides/develop/use_cases/content_management.md#premium-content). Note the warning for ensuring that you include the specified `permissions` in the [`manifest.json`](../references/manifest/index.md#entrypointspermissionssandbox) to `allow-popups` and `allow-popups-to-escape-sandbox` to ensure the pricing page can be loaded when needed (and note the addition of the `renditionPreview` flag in the [`requirements`](../references/manifest/index.md#requirements) of the manifest when you want to allow premium content to be previewed).

## 2023-08-09

### Added

- Added new [references section](../references/document-sandbox/) for the document sandbox APIs.

### Important notes on document sandbox APIs (aka Document Sandbox)

- These APIs are experimental!
  - Do not test your add-ons on documents that you care about as these APIs are not currently considered stable.
  - Be sure to only use documented APIs when writing your add-ons. Use of undocumented APIs (which may be prefixed with an underscore, but not always) is not supported and may cause your add-on to fail or lead to document corruption. Visibility of a method or property is visible via `console.log` is not an indication of whether that field is supported or documented.
- Debugging & Console messages
  - You may see "Empty transaction not added to pendingTransaction" while running code in the document sandbox. You can ignore this for now.
  - You may see "Detected a possible stutter. Excessive ECS Frame duration of ## ms" in the console. You can ignore this for now.
  - If your script code has a syntax error, the console will log an unhelpful error message (similar to `Uncaught (in promise) at adobe-internal.js:49`). Your add-on panel UI will be visible and continue to be interactive, but it won't be able to communicate with the document sandbox, resulting in what feels like non-responsive UI (e.g., clicking doesn't trigger the expected action). You'll want to configure your editor to highlight any syntax editors so that you can be sure your code is at least syntactically correct before you save.
- Intermittent issues
  - Auto reload of the add-on when a change is detected sometimes fails to work properly. This can result in changes to the UI HTML not being reflected, but can also cause the connection between the panel UI and the document sandbox to not be properly initialized (your UI may appear to be unresponsive as a result). If you encounter this situation, manually reloading the add-on from the developer panel will usually resolve the issue. We're working on a fix.
  - It's occasionally possible to run into a race condition where the communications bridge between the two contexts (panel vs document sandbox) is not set up in time. If you interact with your panel UI immediately after it's reloaded, the click may appear do nothing instead of invoking your script code. We're working on a fix for this.
- Common pitfalls
  - If you split your work on a document over multiple frames, be sure to protect against reentrancy, otherwise you may end up corrupting the user's undo stack. You should disable elements on the panel UI that could allow the user to execute your code before it is complete and then re-enable those elements when the code is done. The issue will be fixed in a future release.
  - When setting up communication between your panel UI code and your script sandbox code, calling `apiProxy()` with the wrong argument will do nothing without providing any error feedback.  If communication is not working, carefully double-check your UI code is requesting the `"script"` API proxy and your script sandbox code is requesting the `"panel"` API proxy.
- Unexpected behavior
  - If the user has a selection and your add-on creates new content, the selection is cleared. This will be addressed before release. An API will be added in the future that will allow you to change the selection to content your add-on creates.
  - When you add text content to a document, font substitution is not working correctly. This means that if you use Asian-language characters, the user may see square boxes instead. If the user were to type the content manually, however, they would see the correct rendering. This issue will be fixed before release.
  - Setting a blend mode on a media container node (e.g., after calling `editor.createImageContainer`) will be visually reflected, but doesn't currently update the "Blend mode" field in the property panel.
  - Setting rotation on an empty group is ignored. Always add content (children) to a group first, and then set its rotation.
  - When removing elements from a parent element, the element may continue to show in the Adobe Express layer stack. This will be addressed in the future. This can also occur if you call `clear()` to remove all children from an element as well as when using `removeFromParent()`.
  - Shape elements added to the document by users (via the Media tab) do not support fill or stroke properties at this time. Furthermore, you should generally avoid making changes to these shapes (they'll appear as group nodes), as this could corrupt the document. We'll add protections around this in an upcoming release.
  - While the API supports adding multiple strokes to elements, Express currently only supports editing the *first* stroke added. If you want to change the stroke of an element, *remove* the existing strokes and then add the new stroke so that the element continues to have a single stroke. For example:

    ```js
    element.strokes.clear();
    element.strokes.append(newStroke);
    ```

- Likely API changes
  - Creating colors is currently done via `utils.createColor()`. We're likely to change how you assign colors to objects, so bear this in mind as you use the experimental APIs. Note that this means you cannot just pass a plain JS object of the form `{red, green, blue}` to the Editor APIs — it must be a color created using `utils.createColor`.
  - Editor API constants may be renamed or may change how they are accessed.
  - Fills and strokes can only be assigned to a single parent element. If you try to append a fill from one element to another element, the fill will be *moved* and not cloned (just like moving a scenenode object from one parent to another). This behavior may change in the future.
  - There is no support for `fetch` in the document sandbox environment. You can work around this by exposing a method from your panel that your script code can call that does the work of fetching remote content. In the future we may abstract this for you automatically.
  - The `strokes` API is likely to be modified so that it only supports a single stroke.
- Typings & Typescript
  - Typings and samples showing how to use Typescript will be available in a future release.

## 2023-08-01

### Added

- Added new properties to the manifest reference for `renditionPreview` in the [`requirements`](../references/manifest/index.md#requirements) section, and the `script` property to the [`entryPoints`](../references/manifest/index.md#entrypoints) section to support the new experimental [document sandbox APIs](../references/document-sandbox/).
- Added [`DisableDragToDocument`](./addonsdk/addonsdk-app.md#disabledragtodocument-type-definition) and [`dropCancelReason`](../references/addonsdk/addonsdk-app.md#dragendeventdata) support to the [`addonsdk.app`](./addonsdk/addonsdk-app.md) reference.

## 2023-07-11

### Added

- [UX Guidelines](../guides/design/index.md) are now available!
- A new [`requestedSize`](../references/addonsdk/app-document.md#jpgrenditionoptions) parameter can now be supplied as part of the JPG and PNG rendition options passed in when exporting content with the `createRenditions` method.
- A new [`clipboard` permission](../references/manifest/index.md#entrypointspermissions) can now be set with the `clipboard-write` value in the manifest to allow an add-on to write data to the clipboard.
- Information on [using fonts](../guides/design/user_interface.md#using-fonts).
- CORS / COEP header handling added to the [CORS guide](../guides/develop/context.md#cors--coep-handling)

## 2023-06-08

### Added

- Initial release for the beta version of Adobe Express.<|MERGE_RESOLUTION|>--- conflicted
+++ resolved
@@ -23,12 +23,8 @@
 
 ## 2024-05-28
 
-<<<<<<< HEAD
-- Added a new [`openEditorPanel()`](../references/addonsdk/app-ui.md#openeditorpanel) API to programmatically open and interact with the Editor panel. This method of the `addOnUISdk.app.ui` allows navigation to specific tabs and collections, as well as performing content searches. The [Constants](../references/addonsdk/addonsdk-constants.md) page has been updated accordingly.
+- Added a new *experimental* [`openEditorPanel()`](../references/addonsdk/app-ui.md#openeditorpanel) API to programmatically open and interact with the Editor panel. This method of the `addOnUISdk.app.ui` allows navigation to specific tabs and collections, as well as performing content searches. The [Constants](../references/addonsdk/addonsdk-constants.md) page has been updated accordingly.
 - Added a new [`Cross-Origin-Embedder-Policy`](../guides/faq.md#how-do-i-prevent-my-iframe-content-from-being-blocked-due-to-cross-origin-issues) FAQ.
-=======
-- Added a new *experimental* [`openEditorPanel()`](../references/addonsdk/app-ui.md#openeditorpanel) API to programmatically open and interact with the Editor panel. This method of the `addOnUISdk.app.ui` allows navigation to specific tabs and collections, as well as performing content searches. The [Constants](../references/addonsdk/addonsdk-constants.md) page has been updated accordingly.
->>>>>>> 10df6fae
 
 ## 2024-05-21
 
