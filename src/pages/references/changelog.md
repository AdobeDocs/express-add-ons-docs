---
keywords:
  - Adobe Express
  - Express Add-on SDK
  - Express Editor
  - Adobe Express
  - Add-on SDK
  - SDK
  - JavaScript
  - Extend
  - Extensibility
  - API
  - Add-on Manifest
  - AddOnSdk
title: What's New
description: Contains a running log of changes to the add-on documentation, SDK, CLI, etc.
contributors:
  - https://github.com/hollyschinsky
  - https://github.com/undavide
  - https://github.com/nimithajalal
---

# Changelog

## 2025-07-11

### Added

<<<<<<< HEAD
Added few new HLAPI's like Clone/Duplicate node and Sub/SuperScript char style.
=======
- New [Markdown Parser add-on tutorial](../guides/learn/how_to/tutorials/markdown-parser-text-api.md) covering the Text API, while building from scratch an add-on capable of parsing Markdown files and converting them into rich text directly within an Adobe Express document.
- New [Resize and Rescale Elements](../guides/learn/how_to/resize_rescale_elements.md) how-to guide, which covers the new Resize/Rescale APIs, and provides examples and code snippets.
>>>>>>> 7ecbe001

## 2025-06-19

### Added

The [Page Metadata API](./addonsdk/app-document.md#pagemetadata) now includes new properties to detect audio, video, and animated content on pages. You can retrieve duration information for pages with temporal content (such as timelines). We've also updated the [how-to guide](../guides/learn/how_to/page_metadata.md) to cover these new capabilities.

## 2025-06-06

### Updated

- Enhanced monetization guidelines documentation in the [Public add-on Distribution guide](../guides/build/distribute/public-dist.md#step-8-enter-the-monetization-details) with additional clarity on Adobe's requirements and recommendations for monetizing add-ons. Developers are encouraged to carefully review the updated [monetization guidelines](../guides/build/distribute/guidelines/monetization.md) for the latest information.

## 2025-05-27

### Added

- Four new Resize/Rescale APIs have been added to the [Node](./document-sandbox/document-apis/classes/Node.md) class as experimental features:
  - [`rescaleProportionalToHeight()`](./document-sandbox/document-apis/classes/Node.md#rescaleproportionaltoheight)
  - [`rescaleProportionalToWidth()`](./document-sandbox/document-apis/classes/Node.md#rescaleproportionaltowidth)
  - [`resizeToCover()`](./document-sandbox/document-apis/classes/Node.md#resizetocover)
  - [`resizeToFitWithin()`](./document-sandbox/document-apis/classes/Node.md#resizetofitwithin)
- [`Editor.createText()`](./document-sandbox/document-apis/classes/Editor.md#createtext) now accepts a String parameter, which sets the text content of the new node. The use without a parameter is deprecated.
- [`TextNode()`](./document-sandbox/document-apis/classes/TextNode.md) is now an abstract base class with two specialized subclasses:
  - [StandaloneTextNode](./document-sandbox/document-apis/classes/StandaloneTextNode.md): displays text in a single frame.
  - [ThreadedTextNode](./document-sandbox/document-apis/classes/ThreadedTextNode.md): supports text that can flow across multiple frames.

## 2025-05-26

### Added

- Added support for retrieving published (shared) document links via the new [`LinkOptions`](./addonsdk/addonsdk-constants.md) enumerable in [`AddOnUISdk.app.document.link()`](../references/addonsdk/app-document.md#link), along with the `documentPublishedLinkAvailable` event, which is triggered when the published link becomes available. Both updates are reflected in the [Document Metadata How-to Guide](../guides/learn/how_to/document_metadata.md).

### Updates

- [`@adobe-ccwebext/ccweb-add-on-sdk-types`](https://github.com/adobe/create-ccweb-add-on/releases): Type Definitions for the CLI have been updated to version `1.17.0`.

## 2025-05-16

### Updated

- We’ve **completely revamped the information architecture** of the site! 🎉 The new structure is designed to make content easier to navigate, whether you’re just getting started or you’ve been building add-ons for a while. This update aims to reduce friction, surface what matters most, and help both newcomers and experienced developers find their way faster. Among the changes, we have:
  - Rebuilt the Guides navigation from scratch, and grouped the content in new sections (Getting Started, Learn, Build, Support).
  - Introduced a new [Developer Journey](../guides/getting_started/developer-journey.md) page.
  - Rewritten and improved the QuickStart guide, now [Hello, World!](../guides/getting_started/hello-world.md)
  - Moved the Tutorials as [Complete Projects](../guides/learn/how_to/tutorials/index.md) within the [How To Guides](../guides/learn/how_to/index.md), now more visible.
  - Regrouped content into the new [Platform Concepts](../guides/learn/platform_concepts/context.md) and [Advanced Topics](../guides/build/advanced-topics/frameworks-libraries-bundling.md) sections.
  - Updated screenshots, added animations, and enhanced the overall site usability.
- **Note:** with the new site structure, some of your bookmarks may be broken. We'll set redirects for the most common links, but please check and update them.
- We're constantly thinking about ways to improve the developer experience; there is more to come, stay tuned and reach out if you want to share your thoughts!

<InlineAlert variant="info" slots="header, text, text2" />

New OAuth2 redirect URI:

As part of the sunsetting of the legacy version, Adobe Express has moved from the `new.express.adobe.com` domain to `express.adobe.com`.

While there are redirects in place, please **add** `https://express.adobe.com/static/oauth-redirect.html` **to the list of allowed redirect URIs** in your OAuth provider configuration in addition to the existing `https://new.express.adobe.com/static/oauth-redirect.html`. For more details, see the [OAuth2 guide](../guides/learn/how_to/oauth2.md#login-and-logout-flows).

## 2025-05-07

### Added

- New [Using Lit & TypeScript Guide](../guides/learn/how_to/tutorials/using-lit-typescript.md) to help developers understand and use Lit and TypeScript in their add-ons.

## 2025-05-05

### Updated

- There are a few notable changes regarding the [Color Picker APIs](./addonsdk/addonsdk-app.md#showcolorpicker), which have now moved to stable:
  - The `initialColor` parameter now accepts a string in `"#RRGGBB[AA]"` format, in addition to the previous HEX number `0xRRGGBB[AA]`—both with optional alpha channel.
  - We fixed the return value of the `ColorPickerEvent.colorChange` event, which now correctly handles the color with or without the alpha channel, depending on the value of the `disableAlphaChannel` parameter.
  - **Breaking change**: the `ColorPickerEvents` enum has been renamed to `ColorPickerEvent` (singular).
- Renamed the TextType enumerable to [`TextLayout`](./document-sandbox/document-apis/enumerations/TextLayout.md) in the Text APIs.

## 2025-04-22

### Updated

- The [Code Playground](../guides/getting_started/code_playground.md) documentation has been updated with details about the new [Script Mode](../guides/getting_started/code_playground.md#how-to-use-script-mode) and [Local Persistence](../guides/getting_started/code_playground.md#saving-your-work) features, as well as additional details around existing features. The updates include:

  - New sections explaining Script Mode and Add-on Mode.
  - Detailed descriptions of the different tabs available in the Add-on mode and what type of code belongs in each.
  - Information about local persistence and session management.
  - Additional guidance on transitioning code between modes.
  - New keyboard shortcuts for improved productivity.

## 2025-04-10

### Added

- New [`link()`](./addonsdk/app-document.md#link) method added to the `AddOnUISdk.app.document` reference and [Document Metadata How-to Guide](../guides/learn/how_to/document_metadata.md). This method retrieves the document link and triggers a `documentLinkAvailable` event when the link is available.
- New [vue-starter](../guides/learn/samples.md#vue-starter) sample add-on to help developers get started using Vue.js in their add-ons.
- Fixes `fromRGB()` method reference in the [Using Color How-to](../guides/learn/how_to/use_color.md).

## 2025-04-03

### Added

- A new [`hasUnavailableFonts()`](./document-sandbox/document-apis/classes/TextContentModel.md#hasunavailablefonts) method is added to [`TextContentModel`](./document-sandbox/document-apis/classes/TextContentModel.md) class, which returns true if the text contains any fonts unavailable to the current user.

<InlineAlert slots="text" variant="warning"/>

**IMPORTANT:** The [`hasUnavailableFonts()`](./document-sandbox/document-apis/classes/TextContentModel.md#hasunavailablefonts) is currently **_experimental only_** and should not be used in any add-ons you will be distributing until it has been declared stable. To use this method, you will first need to set the `experimentalApis` flag to `true` in the [`requirements`](./manifest/index.md#requirements) section of the `manifest.json`.

### Updated

The CLI has been updated with the following package versions:

- `@adobe/ccweb-add-on-manifest`: 3.0.0
- `@adobe/create-ccweb-add-on`: 3.0.0
- `@adobe/ccweb-add-on-scaffolder`: 3.0.0
- `@adobe/ccweb-add-on-analytics`: 3.0.0
- `@adobe/ccweb-add-on-core`: 3.0.0
- `@adobe/ccweb-add-on-scripts`: 3.0.0
- `@adobe/ccweb-add-on-ssl`: 3.0.0
- `@adobe/ccweb-add-on-sdk-types`: 1.14.0

**IMPORTANT:** As a result of the above, please be aware of the following:

1. Node-related tooling requirements are now:

- Minimum `node` version: 18
- Minimum `npm` version: 10

2. SSL Certificates:

SSL for hosting add-ons is now managed from the following locations:

- Mac: `/Users/[user]/Library/Application Support/Adobe/CCWebAddOn/devcert`
- Windows: `C:\Users\Administrator\AppData\Local\Adobe\CCWebAddOn\devcert`

After updating `@adobe/ccweb-add-on-scripts` to `3.0.0`, developers will be asked to re-create their SSL certificate.

For a new add-on created using `npx @adobe/create-ccweb-add-on@3.0.0`, a new SSL certificate will be set up one-time.

For removing expired SSL certificate or certificate authority, developers can now run: `npx @adobe/ccweb-add-on-ssl purge`, and re-create them using `npx @adobe/ccweb-add-on-ssl setup --hostname localhost`

3. Spectrum Web Components

- The version of `@swc-react` components in the templates based on React has been updated to `1.0.3`.
- The version of `@spectrum-web-components` components in the templates based on SWC has been updated to `1.1.2`.
- The theme usage has been updated to use the `system` attribute instead of `theme`, ie:

  - SWC: `<sp-theme system="express" color="light"  scale="medium">`
  - React: `<Theme system="express" scale="medium" color="light">`

## 2025-03-21

### Added

- A native Color Picker is available to add-ons via the [`showColorPicker()`](./addonsdk/addonsdk-app.md#showcolorpicker) and [`hideColorPicker()`](./addonsdk/addonsdk-app.md#hidecolorpicker) methods of the `addOnUiSdk.app` object.
- We've updated the [Use Color](../guides/learn/how_to/use_color.md) How-to guide, now including a few examples on the Color Picker.
- A [new section](./ui-components/color-picker.md) has been added to the documentation, which provides a reference for the Adobe Express built-in UI components available to add-ons, like the Color Picker.
- A new version of the `@adobe/ccweb-add-on-sdk-types` package (v1.14.0) has been released for the CLI. Run `npm update` from the root of your add-on project to update to get the latest typings.

## 2025-03-07

### Added

- A new [How-to](../guides/learn/how_to/index.md) section replaces the old Use Cases, expanding it to include more detailed guides on specific topics, like using Text, Color, or Geometry. Each guide includes a brief description, example code snippets, and links to relevant API references.

## 2025-03-06

### Added

- An [FAQ item](../guides/support/faq.md#why-is-the-cli-failing-with-an-invalid-url-error-when-creating-a-new-add-on-on-windows) was added for a known issue found where the CLI is failing on Windows when running certain versions of Node.js. The [FAQ](../guides/support/faq.md#why-is-the-cli-failing-with-an-invalid-url-error-when-creating-a-new-add-on-on-windows) provides a workaround for this issue.

- The following new properties have been added to the AddOnSdk [`PageMetadata`](./addonsdk/app-document.md#pagemetadata) API:

  - [`isBlank`](./addonsdk/app-document.md#pagemetadata): Allows you to check if a page is blank.
  - [`templateDetails`](./addonsdk/app-document.md#pagemetadata): Retrieves details about the template used to create the document.

- A new [`runPrintQualityCheck`](./addonsdk/app-document.md#runprintqualitycheck) method has been added to the AddOnSdk [`App.Document`](./addonsdk/app-document.md) API, which allows you to run a print quality check on the document to ensure that it meets print quality standards.

<InlineAlert slots="text" variant="warning"/>

**IMPORTANT:** The [`runPrintQualityCheck()`](./addonsdk/app-document.md#runprintqualitycheck) is currently **_experimental only_** and should not be used in any add-ons you will be distributing until it has been declared stable. To use this method, you will first need to set the `experimentalApis` flag to `true` in the [`requirements`](./manifest/index.md#requirements) section of the `manifest.json`.

## 2025-03-04

### Changed

- Stabilized the following HLAPI's:
  - The [TextNode](./document-sandbox/document-apis/classes/TextNode.md) API's.
  - The [fromPostscriptName()](./document-sandbox/document-apis/classes/Fonts.md#fromPostscriptName) API of [Fonts](./document-sandbox/document-apis/classes/Fonts.md) class.
  - The [TextContentModel](./document-sandbox/document-apis/classes/TextContentModel.md) APIs like [`TextContentModel.characterStyleRanges`](./document-sandbox/document-apis/classes/TextContentModel.md#characterstyleranges). The [`experimentalApis`](./manifest/index.md#requirements) flag is no longer required to use these APIs.

## 2025-03-03

### Changed

- The Per Element Metadata APIs have been stabilized. You can refer to the [AddOnData](./document-sandbox/document-apis/classes/AddOnData.md) class for details. The [`experimentalApis`](./manifest/index.md#requirements) flag is no longer required to use these APIs.

- The Selection Change Notification Events APIs have been stabilized. You can refer to the [Context](./document-sandbox/document-apis/classes/Context.md) class, which provides two methods: [`on()`](./document-sandbox/document-apis/classes/Context.md#on) and [`off()`](./document-sandbox/document-apis/classes/Context.md#off). These methods allow you to register and un-register notifications for selection changes and selection properties changes. The [`experimentalApis`](./manifest/index.md#requirements) flag is no longer required to use these APIs.

## 2025-02-26

### Added

**New Feature: [Add-on Icon Auto-Resizing Support](../guides/build/distribute/public-dist.md#step-4-enter-listing-details)**

- Icon Size Requirement: The uploaded icon must be 144 px.
- Auto-Resizing: Once uploaded, the icon will be automatically resized to:
  - Minimized Add-on Module Icon: 36 px
  - Panel Header Icon: 64 px
  - Launchpad Icon: 144 px

**API `paragraphStyleRanges`**

Added new [`TextContentModel.paragraphStyleRanges`](./document-sandbox/document-apis/classes/TextContentModel.md#paragraphstyleranges),i.e. ParagraphStyles API as experimental, to apply styles to different paragraphs of text content.

### Changed

Stabilized [`registerIframe()`](./addonsdk/addonsdk-app.md#registeriframe) and [`openEditorPanel()`](./addonsdk/app-ui.md#openeditorpanel) APIs. The [`experimentalApis`](./manifest/index.md#requirements) flag is no longer required to utilize these APIs.

## 2025-02-17

### Update

- Starting February 17, 2025: Listings will not be visible in the European Union unless trader information is provided.
- Compliance: Trader information will be displayed publicly on listing detail pages to comply with EU Digital Services Act (DSA) regulations.

[Add trader details now.](https://express.adobe.com/add-ons?mode=submission)

### Fixed

- Fixed an issue where the `addAnimatedImage()` API was not working as expected.
- Fixed the technical requirements for GIF; the maximum resolution is 1080px.

## 2025-01-27

### Changed

Stabilized [`importPdf()`](./addonsdk/app-document.md#importpdf) and [`importPresentation()`](./addonsdk/app-document.md#importpresentation) APIs. The [`experimentalApis`](./manifest/index.md#requirements) flag is no longer required to utilize these APIs.

## 2025-01-17

### Added

- A new [`Viewport`](./document-sandbox/document-apis/classes/Viewport.md) class has been added to the Document APIs. [`Viewport`](./document-sandbox/document-apis/classes/Viewport.md) represents the canvas area currently visible on-screen.
- A new API [`bringIntoView`](./document-sandbox/document-apis/classes/Viewport.md#bringIntoView) have been added which adjusts the viewport to make the node's bounds visible on-screen, assuming all bounds are within the artboard bounds.

## 2025-01-13

### Added

- Adds a new section in [Listing Your Add-on guidelines](../guides/build/distribute/guidelines/general/listing.md) which describes how to [add trader details](../guides/build/distribute/guidelines/general/listing.md#trader-details) in the publisher profile.

<InlineAlert variant="warning" slots="text1, text2, text3" />

**Are you an existing developer?**

You must provide trader details by February 16, 2025, to keep your add-on visible and available in Adobe Express for users in the European Union as of February 17, 2025. This trader information will be displayed publicly on your listing detail pages when viewed from EU countries.

[Add trader details now.](https://express.adobe.com/add-ons?mode=submission)

## 2024-11-04

### Added

- Adds a new [Cross-origin Isolation Handling](../guides/build/advanced-topics/coi.md) page which describes an upcoming change to how Adobe Express enforces cross-origin isolation, and the impact it may have on current add-ons, as well as those currently in-development.
- Updates the descriptions for the [`importPdf()`](./addonsdk/app-document.md#importpdf) and [`importPresentation()`](./addonsdk/app-document.md#importpresentation) functions to clarify that when used, the associated PDF or presentation file will be imported as a new Adobe Express document.

## 2024-10-08

- Adds a brand new version of the [UX Guidelines](../guides/build/design/ux_guidelines/introduction.md) for Adobe Express add-ons.
- Removes the experimental warnings for [`addAnimatedImage()`](./addonsdk/app-document.md#addanimatedimage) since it is now stable.
- Adds the `author` property to [`MediaAttributes`](./addonsdk/app-document.md#mediaattributes) to allow it to be used with the [`addAudio()`](./addonsdk/app-document.md#addaudio) API.

## 2024-09-30

### New

- Added many new **Text APIs** for improved text management.
  - [`TextNode.fullContent`](./document-sandbox/document-apis/classes/TextNode.md#fullcontent) accessor: returns the [`TextContentModel`](./document-sandbox/document-apis/classes/TextContentModel.md) containing the complete text string and its styles associated to the Text Flow (Threaded Text or Overflow Text).
  - [`TextNode.nextTextNode`](./document-sandbox/document-apis/classes/TextNode.md#nexttextnode) accessor: gets the next node that overflowing text will spill into.
  - [`TextNode.layout`](./document-sandbox/document-apis/classes/TextNode.md#layout) accessor: gets and sets the [`TextType`](./document-sandbox/document-apis/enumerations/TextLayout.md) of the text node frame.
  - [`TextNode.visualEffects`](./document-sandbox/document-apis/classes/TextNode.md#visualeffects) accessor: list of [`VisualEffectType`](./document-sandbox/document-apis/enumerations/VisualEffectType.md) applied to the text node.
  - [`TextContentModel.characterStyleRanges`](./document-sandbox/document-apis/classes/TextContentModel.md#characterstyleranges) accessor: list of [character style](./document-sandbox/document-apis/interfaces/CharacterStyles.md) ranges in the text content, controlling the [`color`](./document-sandbox/document-apis/interfaces/CharacterStyles.md#color), [`font`](./document-sandbox/document-apis/interfaces/CharacterStyles.md) ranges in the text content, controlling the [`color`](./document-sandbox/document-apis/interfaces/CharacterStyles.md#font), [`fontSize`](./document-sandbox/document-apis/interfaces/CharacterStyles.md) ranges in the text content, controlling the [`color`](./document-sandbox/document-apis/interfaces/CharacterStyles.md#fontsize), [`letterSpacing`](./document-sandbox/document-apis/interfaces/CharacterStyles.md) ranges in the text content, controlling the [`color`](./document-sandbox/document-apis/interfaces/CharacterStyles.md#letterSpacing) and [`underline`](./document-sandbox/document-apis/interfaces/CharacterStyles.md) ranges in the text content, controlling the [`color`](./document-sandbox/document-apis/interfaces/CharacterStyles.md#underline) properties.
  - [AvailableFont](./document-sandbox/document-apis/classes/AvailableFont.md) and [UnavailableFont](./document-sandbox/document-apis/classes/UnavailableFont.md) classes.
  - Supporting interfaces, enumerations and type aliases.
- Added **Per Element Metadata APIs**: with this feature, add-ons can store private metadata to any node of the Express document. This metadata is accessible only to the add-on that has set it. See the [`AddOnData`](./document-sandbox/document-apis/classes/AddOnData.md) class and the [`addOnData`](./document-sandbox/document-apis/classes/BaseNode.md#addondata) accessor for the BaseNode class.
- Added **Selection Change Notification Events APIs**: add-on can register to be notified when selection and properties in the selection changes on the document. The [`Context`](./document-sandbox/document-apis/classes/Context.md) class will expose two [`on()`](./document-sandbox/document-apis/classes/Context.md#on) and [`off()`](./document-sandbox/document-apis/classes/Context.md#off) methods which can be used to register and un-register selection change and selection properties change notifications.
- Added a new [`GridCellNode`](./document-sandbox/document-apis/classes/GridCellNode.md) class that represents a **cell in a grid**.

<InlineAlert slots="text" variant="warning"/>

**IMPORTANT:** This round of new APIs is currently **_experimental only_** with the exception of `TextNode.fullContent.text`, and should not be used in any add-ons you will be distributing until it has been declared stable. To use them, you will first need to set the `experimentalApis` flag to `true` in the [`requirements`](./manifest/index.md#requirements) section of the `manifest.json`.

### Fixed

- [`GridLayoutNode.allChildren`](./document-sandbox/document-apis/classes/GridLayoutNode.md#allchildren) does not include rectangle nodes.

### Deprecated

- [`TextNode.text`](./document-sandbox/document-apis/classes/TextNode.md#text) is now deprecated; it is still working, but will be removed in a future update. Please use [`TextNode.fullContent.text`](./document-sandbox/document-apis/classes/TextNode.md#fullcontent) instead.

## 2024-09-24

- Adds a new [`addAnimatedImage()`](./addonsdk/app-document.md#addanimatedimage) method which can be used to add **animated GIF** images to the document (as long as they fit within certain [technical constraints](./addonsdk/app-document.md#image-requirements)).
- Adds a new [`importPdf()`](./addonsdk/app-document.md#importpdf) method which can be used to import a PDF as a new Adobe Express document.
- Adds a new [`importPresentation()`](./addonsdk/app-document.md#importpresentation) method which can be used to import a Powerpoint as a new Adobe Express document.
- Adds notes about specific support and handling for animated GIF images when [importing](./addonsdk/app-document.md#addimage) and [dragging content](./addonsdk/addonsdk-app.md#enabledragtodocument). This includes a [new FAQ item](../guides/support/faq.md#are-animated-gifs-supported-when-importing-or-dragging-content-to-the-document) summarizing the associated use cases.
- Adds all of the new methods mentioned above to the [How-to](../guides/learn/how_to/index.md) section with example code snippets for each.

<InlineAlert slots="text" variant="warning"/>

**IMPORTANT:** The [`importPdf()`](./addonsdk/app-document.md#importpdf) and [`importPresentation()`](./addonsdk/app-document.md#importpresentation) methods are currently **_experimental only_** and should not be used in any add-ons you will be distributing until it has been declared stable. To use this method, you will first need to set the `experimentalApis` flag to `true` in the [`requirements`](./manifest/index.md#requirements) section of the `manifest.json`.

## 2024-09-10

- Added a new [`replaceMedia()`](./document-sandbox/document-apis/classes/MediaContainerNode.md#replacemedia) method to the `MediaContainerNode` class that can be used to replace existing media inline.
- Refactoring done to the [`Stroke`](./document-sandbox/document-apis/interfaces/Stroke.md) APIs.

## 2024-07-22

- Added a new [`format`](./addonsdk/app-ui.md#format) property to the `addOnUISdk.app.ui` object that reflects the format used to display dates, times, numbers, etc. in the user's environment. It supports a [`"formatchange"`](./addonsdk/app-ui.md#formatchange) event triggered when the format changes—see an example in the [Locale, Supported Locales, and Format](../guides/learn/how_to/theme_locale.md) section.
- Removed `mobile` and `app` as [`supportedDeviceClass`](./manifest/index.md#requirementsappssupporteddeviceclass) values in the Manifest's `requirements.apps` object.

## 2024-05-28

- Added a new _experimental_ [`openEditorPanel()`](./addonsdk/app-ui.md#openeditorpanel) API to programmatically open and interact with the Editor panel. This method of the `addOnUISdk.app.ui` allows navigation to specific tabs and collections, as well as performing content searches. The [Constants](./addonsdk/addonsdk-constants.md) page has been updated accordingly.
- Added a new [`Cross-Origin-Embedder-Policy`](../guides/support/faq.md#how-do-i-prevent-my-iframe-content-from-being-blocked-due-to-cross-origin-issues) FAQ.

## 2024-05-21

- The [Quickstart](../guides/getting_started/quickstart.md) and [Distribute](../guides/build/distribute/index.md) guides have been updated to reflect major UI/UX improvements for in-app workflows, particularly around distribution and listing management.
- The Add-ons tab is now active also in the Adobe Express home page, regardless of whether a project is open or not.
- A new section on Marketplace [rejections](../guides/build/distribute/rejections.md) has been added, highlighting the most common problems found during the add-on review process and how to avoid them.
- The [Manifest Reference](./manifest/index.md) has been updated with two new permission properties: `microphone` and `camera`.

## 2024-04-10

- A new [`VisualNode`](./document-sandbox/document-apis/classes/VisualNode.md) class has been added to the Document APIs, and represents any node that can be visually perceived in the content.
- New Document APIs have been added:
  - [`currentPage`](./document-sandbox/document-apis/classes/Context.md#currentpage) Context accessor: returns the active page.
  - [`visualRoot`](./document-sandbox/document-apis/classes/VisualNode.md#visualroot) accessor: the highest ancestor that still has visual presence in the document—typically, an Artboard.
  - [`cloneInPlace()`](./document-sandbox/document-apis/classes/PageNode.md#cloneinplace) method: clones a Page, all artboards within it, and all content within those artboards.
  - Support to Bounds has been added in several classes: [`boundsInParent`](./document-sandbox/document-apis/classes/Node.md#boundsinparent); `boundsLocal` (for both [GroupNode](./document-sandbox/document-apis/classes/GroupNode.md#boundslocal) and [VisualNode](./document-sandbox/document-apis/classes/VisualNode.md#boundslocal)); [`centerPointLocal`](./document-sandbox/document-apis/classes/VisualNode.md#centerpointlocal); [`topLeftLocal`](./document-sandbox/document-apis/classes/VisualNode.md#topleftlocal); [`boundsInNode()`](./document-sandbox/document-apis/classes/Node.md#boundsinnode); [`localPointInNode()`](./document-sandbox/document-apis/classes/VisualNode.md#localpointinnode);
- The CLI has been updated to release version `2.0.0`, and includes the following:

  - Periodic login and EULA consent are no longer required.
  - Two new templates for creating add-ons with built-in support to Spectrum Web Components have been added and documented: `swc-javascript` and `swc-javascript-with-document-sandbox`. Typescript templates have been renamed to `swc-typescript` and `swc-typescript-with-document-sandbox`. See [this page](../guides/getting_started/local_development/dev_tooling.md#templates) for details on all the available templates.
  - Typings have been updated to include the latest SDK changes, and other internal packages are now at version `2.0.0`.

  **NOTE:** The new version should be installed by default when you create a new add-on. If, for any reason, it doesn't, you can force it to install by clearing the `npx` cache first with `npx clear-npx-cache` or by specifying the version in the command, i.e.: `npx @adobe/create-ccweb-add-on@2.0.0 my-add-on`.

- The [Samples](../guides/learn/samples.md) page has been updated to document the existing add-ons in the [`express-add-on-samples`](https://github.com/AdobeDocs/express-add-on-samples) repository, including a newly added [`audio-recording-addon`](../guides/learn/samples.md#audio-recording-addon).
- The [Common Use Cases](../guides/learn/how_to/index.md) section has been refactored as a sub-menu, grouping similar topics into individual pages. A new [Login and Logout flows](../guides/learn/how_to/oauth2.md#login-and-logout-flows) section has been added. Other minor fixes and improvements have been made to the documentation.

## 2024-03-19

- Support for Ps and Ai files to be added to the page via the [`addImage()`](./addonsdk/app-document.md#addimage) method. (Note: there were no changes to the drag-n-drop APIs).
- Adds new `MediaAttributes` parameter to the [`addImage()`](./addonsdk/app-document.md#addimage) method for Ps/Ai file types to pass media attributes like `title`.
- Adds new [`Mp4RenditionOptions`](./addonsdk/app-document.md#mp4renditionoptions) object to support `mp4` renditions.
- Adds new [`VideoResolution`](./addonsdk/addonsdk-constants.md) constant to set video resolution options.
- Adds [`registerIframe()`](./addonsdk/addonsdk-app.md#registeriframe) method and [`unregisterIframe`](./addonsdk/addonsdk-app.md#unregisteriframe-type-definition) type definition with example usage. **NOTE:** These APIs are currently experimental.

## 2024-03-08

- [`getPagesMetadata()`](./addonsdk/app-document.md#getpagesmetadata), [`startPremiumUpgradeIfFreeUser`](./addonsdk/addonsdk-app.md#startpremiumupgradeiffreeuser) and [`isPremiumUser`](./addonsdk/app-currentUser.md#ispremiumuser) have been moved to stable and no longer require the `experimentalApis` flag to be set.
- New examples have been added to the [use cases guide](../guides/learn/how_to/premium_content.md) for handling premium content.
- A new video has been added to the [grids tutorial](../guides/learn/how_to/tutorials/grids-addon.md) to help guide developers in building the grids add-on.

## 2024-02-21

- New support for [monetization details](../guides/build/distribute/public-dist.md#step-8-enter-the-monetization-details) has been added to the public distribution flow and allows you to [provide details around monetization options](../guides/build/distribute/public-dist.md#step-8-enter-the-monetization-details) your add-on supports. A selection will now be required when you submit a new add-on to the marketplace or update an existing one. The options include _free_, _one-time payment_, _recurring subscription_, _micro-transactions_, and _other_.

  In addition, the [monetization guidelines](../guides/build/distribute/guidelines/monetization.md) were updated with details to help guide you in communicating your monetization strategy, and include new branding [badges](../guides/build/distribute/guidelines/monetization.md#branding-assets-for-monetization) you can use to visually indicate when content or features require a purchase or when they are paid and unlocked. Please ensure you review the [updated monetization guidelines](../guides/build/distribute/guidelines/monetization.md) carefully for specific details. **NOTE:** Adobe does not currently provide a specific monetization feature, but with this update, provides a way for developers to communicate the monetization details of their add-ons.

- The first phase of add-on analytics support has been released, and allows developers to [download insights data](../guides/build/distribute/public-dist.md#post-submission-details-and-insights) for their published add-ons via the [Download insights](../guides/build/distribute/public-dist.md#post-submission-details-and-insights) button in the in-app distribution modal.
- A new [Concepts guide](../guides/learn/platform_concepts/document-api.md) was added to the [Document APIs](./document-sandbox/document-apis/) section to provide a deep-dive into the architecture and key elements of the Adobe Express Document Object Model (DOM).

## 2024-02-14

- A new `id` accessor has been added to the [`BaseNode`](./document-sandbox/document-apis/classes/BaseNode.md) class in the Document APIs and is inherited by all classes that extend it. The `id` represents a unique identifier that stays the same when the file is closed and reopened, or if the node is moved to a different part of the document.

## 2024-02-07

- A new [`createPath`](./document-sandbox/document-apis/classes/Editor.md#createpath) method is now available for allowing you to create a path with the Document APIs.
- Updates descriptions in various methods and classes in the [Document APIs](./document-sandbox/document-apis/).
- Updates to the [`createRenditions`](./addonsdk/app-document.md#createrenditions) API, including a new [`print`](./addonsdk/addonsdk-constants.md) option for `RenditionIntent` to be be used for generating a print optimized pdf, and an update to [`PdfRenditionOptions`](./addonsdk/app-document.md#pdfrenditionoptions) which exposes the ability to customize each PDF Page Box's (`MediaBox`, `BleedBox`, `CropBox`, `TrimBox`) dimensions using a `pageBoxes` property.
- Updates to the [Using Adobe Spectrum tutorial](../guides/learn/how_to/tutorials/spectrum-workshop/index.md) with additional details on [why you should use Spectrum CSS variables](../guides/learn/how_to/tutorials/spectrum-workshop/part3.md#styling-with-spectrum-css) to style your add-ons, and [additional helpful guidelines for locating and using them](../guides/learn/how_to/tutorials/spectrum-workshop/part3.md#layout-and-typography-styling).
- The table of contents in each Document API class/interface/constant has been removed since it was a duplicate of the right side navigation menu.

## 2024-01-31

Added a new tutorial - [Building UIs using Adobe's Spectrum Design System](../guides/learn/how_to/tutorials/spectrum-workshop/index.md).

## 2024-01-09

### New Experimental APIs

- [`startPremiumUpgradeIfFreeUser()`](./addonsdk/addonsdk-app.md#startpremiumupgradeiffreeuser) experimental API has been added to the [addOnUISdk.app](./addonsdk/addonsdk-app.md) object to display the in-app monetization upgrade flow and returns a value indicating whether the user upgraded to premium or not.

- [`isPremiumUser()`](./addonsdk/app-currentUser.md#ispremiumuser) experimental API has been added to the [addOnUISdk.app.currentUser](./addonsdk/app-currentUser.md) object to determine if the current user is a premium or free user.

<InlineAlert slots="text" variant="warning"/>

**IMPORTANT:** The above new APIs are currently **experimental only** and should not be used in any add-ons you will be distributing until declared stable. To use these APIs, you will first need to set the `experimentalApis` flag to `true` in the [`requirements`](./manifest/index.md#requirements) section of the `manifest.json`.

### Additional Updates

- A new [`PdfRenditionOptions`](./addonsdk/app-document.md#pdfrenditionoptions) object is now available to be used with the the [`createRenditions()` export API](./addonsdk/app-document.md#createrenditions) and allows a user to specify an optional [bleed](./addonsdk/app-document.md#bleed) object (for printing).
- A new [`isPrintReady`](./addonsdk/app-document.md#pagemetadata) property has been added to the [`PageMetadata` API](./addonsdk/app-document.md#pagemetadata) to indicate if the page is ready to print.
- Updated the [FAQ](../guides/support/faq.md#what-mime-type-is-returned-from-a-pdf-that-was-exported-with-the-createrenditions-method) regarding the mime type for exported PDF files. It will now return `application/pdf` (as opposed to `text/plain` from an earlier update).

## 2023-12-07

<InlineAlert slots="text" variant="warning"/>

**BREAKING NEWS:** The [Adobe Express Document Sandbox](./document-sandbox/) and all associated APIs have been deemed stable, and **no longer require the `experimentalApis` flag**. As a result, some breaking changes with these experimental APIs were introduced before deeming them stable, and they are summarized below. Please read them thoroughly and update your in-development add-ons as needed. If you run into any issues, please reach out to us on our [Adobe Express Add-on Developer’s Discord channel](http://discord.gg/nc3QDyFeb4) for help.

### Breaking changes (experimental APIs)

Some items in the following list of changes may have been mentioned in recent updates but are being listed in this summary again to serve as a reminder.

- The methods in the [Document API Editor class](./document-sandbox/document-apis/classes/Editor.md) to create a color fill and stroke have been renamed to [`makeColorFill`](./document-sandbox/document-apis/classes/Editor.md#makecolorfill) and [`makeStroke`](./document-sandbox/document-apis/classes/Editor.md#makestroke) respectively.
- `strokes` and `fills` have been renamed to their singular counterpart. (Express does not support multiple strokes or fills). You should use `stroke` and `fill` going forward to access them, and they will no longer be `ItemList` objects, since they represent only a single stroke or fill.

  ```js
  // Before
  rectangle.fills.append(rectFill);
  ellipse.fills.append(ellipseFill);

  // After
  rectangle.fill = rectFill;
  ellipse.fill = ellipseFill;
  ```

  - `fill` and `stroke.color` are just a [color object](./document-sandbox/document-apis/interfaces/Color.md) of the form `{ red, green, blue, alpha }`.
  - `stroke` is an object of the form `{ color, width, dashPattern, dashOffset }`

- Color utilities have moved to [`colorUtils`](./document-sandbox/document-apis/classes/ColorUtils.md) instead of `utils`.

  **Old**<br/>
  <del>

  ```js
  import { utils } from "express-document-sdk";
  const color = utils.createColor(1, 0, 0);
  ```

  </del>

  **New**<br/>

  ```js
  import { colorUtils } from "express-document-sdk";

  // any of:
  const color = colorUtils.fromRGB(1, 0, 0); // optional alpha
  const color = colorUtils.fromRGB({ red: 1 , green: 0, blue: 0 };); // optional alpha
  const color = colorUtils.fromHex("#ff0000");
  const color = { red: 1, green: 0, blue: 0, alpha: 1 }; // mandatory alpha
  ```

  - `fromHex` returns a color from a Hex string -- e.g., `colorUtils.fromHex("#FF8040")` or `colorUtils.fromHex("#FF8040FF")` (including the optional alpha);
  - `fromRGB` returns a color from a set of RGB(A) values (0-1) -- e.g., `colorUtils.fromRGB(1,0.5,0.25,1)`.
  - `toHex` converts a color object to a Hex string -- e.g., `colorUtils.toHex(aColor)`.

- `allChildren` returns an `iterator`, not an `Array`. However if you want to use array methods (ie: `Array#map`), you can use `Array.from` to convert it to an array.
- Strokes and fills will no longer _move_ if you add an existing `stroke`/`fill` to another shape (previously the original shape would lose the corresponding `stroke` or `fill`). For example:

  ```js
  // Old way
  const greenFill = editor.createColorFill(colorUtils.fromRGB(0, 0, 1));
  someRect.fills.append(greenFill);
  anotherRect.fills.append(greenFill);
  /* oops, someRect no longer has a green fill, because anotherRect is its parent */
  ```

  versus:

  ```js
  // New way
  const greenFill = editor.makeColorFill(colorUtils.fromRGB(0, 0, 1));
  someRect.fill = greenFill;
  anotherRect.fill = greenFill;
  /* both rectangles have a green fill */
  ```

- Some things that previously didn't make sense will now cause compile errors in typescript, or throw in javascript:
  - Do not assume a node's parent is movable — e.g., an artboard can't be repositioned.
  - Not all shapes support setting `opacity` or `locking` (e.g, the document root or an artboard).
- The `translateX` and `translateY` properties have been replaced by a single translation object.

  ```js
  // old
  rectangle.translateX = 100;
  rectangle.translateY = 20;

  // new
  rectangle.translation = { x: 100, y: 20 }; // both x,y properties are required
  ```

- A new [`BaseNode`](./document-sandbox/document-apis/classes/BaseNode.md) class has been introduced, and [`ContainerNode`](./document-sandbox/document-apis/interfaces/ContainerNode.md) has been moved from a class to an interface.
- The key to load APIs that use the Document APIs has changed, as well as the module names you import APIs from in the [Document Sandbox](./document-sandbox/). The old ones will still work, but the CLI and templates have all been updated to use the new names. Please update your add-ons to use the new ones shown below:

  **Adobe Express Document APIs SDK import**<br/>
  For access to the [Express document and content authoring APIs](./document-sandbox/document-apis/):

  <del>

  ```js
  // Old
  import { editor } from "express";
  ```

  </del>

  ```js
  // New
  import { editor } from "express-document-sdk";
  ```

  **Document Sandbox SDK import**<br/>
  For access to the [document sandbox runtime APIs](./document-sandbox/):

  <del>

  ```js
  // Old
  import AddOnScriptSdk from "AddOnScriptSdk";
  ```

  </del>

  ```js
  // New
  import addOnSandboxSdk from "add-on-sdk-document-sandbox";
  ```

- The [`manifest.json` entry point](./manifest/index.md#entrypoints) for the document sandbox script code reference was renamed from `script` to `documentSandbox`, as shown below:

  ```json
    "entryPoints": [
          {
              "type": "panel",
              "id": "panel1",
              "main": "index.html",
              "documentSandbox": "code.js" // used to be "script": "code.js"
          }
      ]
  ```

- The [`apiProxy()`](./addonsdk/instance-runtime.md#apiproxy) method in the [`addOnSandboxSdk.instance.runtime`](./addonsdk/addonsdk-instance.md#objects) object now accepts `"documentSandbox"` as a parameter when referring to the entry point in the manifest where your document sandbox code resides, instead of `"script"`.
- The [`RuntimeType`](./addonsdk/addonsdk-constants.md) constant now uses the value of `"documentSandbox"` in lieu of `"script"`.

  **IMPORTANT:** The above updates should be considered breaking changes, so any add-ons in development that relied on the experimental APIs may not work correctly until you make changes to use the new/updated ones above. The intention was to ensure these important changes were made prior to marking the APIs stable to 1) make them more intuitive for developers, 2) significantly improve the process of working with colors, strokes and fills, and 3) prevent certain operations from corrupting the document.

- The CLI has been updated to release version `1.1.1`, and includes the following:

  - The document sandbox templates have been updated to reflect all of the latest changes to the [Document Sandbox APIs](./document-sandbox/), and the `experimentalApis` flag has been removed. Please review the updated [references](./document-sandbox/) and changelog entries thoroughly for details on all of the recent changes. You may also want to refer to the [document sandbox code samples](https://github.com/AdobeDocs/express-add-on-samples/tree/main/document-sandbox-samples) for additional help on how to use them.
  - Typings support has been added to the `javascript` templates to enable intellisense features.
  - Manifest property additions.
  - General improvements and bug fixes.

  **NOTE:** The new version should be installed by default when you create a new add-on. If, for any reason, it doesn't, you can force it to install by clearing the npx cache first with `npx clear-npx-cache` or by specifying the version in the command, i.e.: `npx @adobe/create-ccweb-add-on@1.1.1 my-add-on`. You can update any existing add-ons to use this new version by updating the version of the `ccweb-add-on-scripts` in the `package.json` to `1.1.1`.

- All [code samples](https://github.com/AdobeDocs/express-add-on-samples/tree/main/document-sandbox-samples) and the [Document API tutorial](../guides/learn/how_to/tutorials/grids-addon.md) have also been updated to reflect all of the latest changes to the [Adobe Express Document Sandbox APIs](./document-sandbox/document-apis/) listed here.
- Removed all experimental APIs notes/warnings around the **Document Sandbox** since they **are now stable**.

<InlineAlert slots="text" variant="warning"/>

**Known Issue:** Please note, there is an edge case where **removing a page with your add-on** could potentially cause a problem where the UI needs to be reloaded. This will be resolved in the very near future, but please take caution and be aware that it would be best to avoid page removal in the short-term until it's resolved.

### Additional Updates

- A new `getPagesMetadata()` method is now available in the [Add-on UI SDK `document`](./addonsdk/app-document.md#getpagesmetadata) object and includes an example code snippet. **NOTE:** This method is still considered **experimental only** and should not be used in any add-ons you will be distributing until it has been declared stable. To use this method, you will first need to set the `experimentalApis` flag to `true` in the [`requirements`](./manifest/index.md#requirements) section of the `manifest.json`.
- The [`createRenditions()` export API](./addonsdk/app-document.md#createrenditions) was updated with the following changes:
  - You can now choose to generate renditions of specific pages via a new [`Range.specificPages`](./addonsdk/addonsdk-constants.md) constant value.
  - The returned type now also includes page metadata (see [`PageMetadata`](./addonsdk/app-document.md#pagemetadata)) including useful information such as the id, page size, pixels per inch, and whether the page has premium or temporal (timeline) content or not, (in addition to the existing blob and title). An example is provided in the reference as well as in [the use cases](../guides/learn/how_to/page_metadata.md).
- A new [document metadata use case example](../guides/learn/how_to/document_metadata.md) has been added to show how to retrieve the [document id](./addonsdk/app-document.md#id) and [title (ie: name)](./addonsdk/app-document.md#title), including how to listen for the [associated events](./addonsdk/addonsdk-app.md#events).
- New tables have been added to the [Communication API reference](./document-sandbox/communication/index.md) denoting the [supported](./document-sandbox/communication/index.md#supported-data-types) and [unsupported data types](./document-sandbox/communication/index.md#unsupported-data-types) that can be used across the [Communication API](./document-sandbox/communication/index.md) layer.

## 2023-12-04

### Updates

- The [Document API's](./document-sandbox/document-apis/) were updated to add a new [`ColorUtils`](./document-sandbox/document-apis/classes/ColorUtils.md) class, which replaces the previous `utils` module that was used as a color helper with a more enhanced utlility. If you've used the old `utils` module in your add-ons, it will require you to update them to use the new named import of `colorUtils` instead of `utils`. Color creation should now be done using the new [`colorUtils` module](./document-sandbox/document-apis/classes/ColorUtils.md). An example of the old way and new way to create a color are shown below for reference:

  ```js
  // Before
  import { utils } from "express-document-sdk";
  const color = utils.createColor(1, 0, 0);

  // After
  import { colorUtils } from "express-document-sdk";

  // any of:
  const color = colorUtils.fromRGB(1, 0, 0); // optional alpha
  const color = colorUtils.fromRGB({ red: 1, green: 0, blue: 0 }); // optional alpha
  const color = colorUtils.fromHex("#ff0000");
  const color = { red: 1, green: 0, blue: 0, alpha: 1 }; // mandatory alpha
  ```

  The [code samples](https://github.com/AdobeDocs/express-add-on-samples/tree/main/document-sandbox-samples) have also been updated, so please also refer to those for further details on how to use it. Please note, the [example code snippets](./document-sandbox/document-apis/index.md#example-code-snippet) and samples using `fills` or `strokes` off a node class were also updated to use a singular `Fill` or `Stroke` object instead of as an `ItemList` object.

  ```js
  // Before
  rectangle.fills.append(rectFill);
  ellipse.fills.append(ellipseFill);

  // After
  rectangle.fill = rectFill;
  ellipse.fill = ellipseFill;
  ```

- A new release has landed for the [**In-App Developer Submission experience**](../guides/build/distribute/) in Express. Some highlights from the release:

  **Create Add-on flow:** You can now create [an add-on "container"](../guides/build/distribute/public-dist.md#step-2-add-on-listing-settings) as your first step in building add-ons within the existing in-app distribution workflow. Creating the container gets you access to a few important settings and data (for instance your unique subdomain, see below) before you continue the development process in the CLI. All existing add-ons will automatically receive a parent container with the associated additional features today.

  **Unique Subdomain retrieval:** As part of your add-on container, you will now be able to easily retrieve a unique subdomain for your add-on. Simply choose one of your add-ons in the distribution workflow and navigate to the new "Settings" tab and copy the Add-on URL. This URL is handy for addressing issues with CORS by adding the URL as an allowed origin. See [our CORS guide](../guides/learn/platform_concepts/context.md#cors) for more details.

  **Delete Add-ons:** The "container" concept allowed us to offer better management and cleanup of your add-ons. You will now find the option to delete an add-on container entirely from the new "Settings" tab of a given add-on.

  **NOTE:** You can only delete add-ons that have not been published publicly or submitted to our Review team. Please contact us if you need to un-publish an add-on.

  **Supported Languages:** The [version details step](../guides/build/distribute/public-dist.md#step-4-enter-listing-details) for publishing add-ons publicly now includes fields to indicate which languages are supported by your add-ons (beyond the required English). You can choose from any of the languages Express supports, and your designation will be shown to users when they browse your listing details. See [our sample for detecting a user's locale to localize your add-on](../guides/learn/how_to/theme_locale.md).

- Updated list of templates and details to include the [Document Sandbox template options](../guides/getting_started/local_development/dev_tooling.md#templates), and how to still scaffold from one when the [`--template` parameter is not explicitly supplied](../guides/getting_started/local_development/dev_tooling.md#no-template-parameter).
- New FAQ item regarding the mime type for exported PDF files. This is due to an unexpected change made in Adobe Express core to the mime type returned when you generate a PDF using the export [`createRenditions`](./addonsdk/app-document.md#createrenditions) method. In the past it would return `application/pdf`, but currently it returns `text/plain`. This is something to be aware of if you are inspecting the mime type in the response and failing if it's anything other than `application/pdf`.
- Removed NPS survey.

## 2023-11-30

### Updates

- Adds support to the [Add-on UI SDK](./addonsdk/index.md) for retrieving the [document id](./addonsdk/app-document.md#id) and [title](./addonsdk/app-document.md#title), as well as the ability for the add-on to be notified of the [associated events](./addonsdk/addonsdk-app.md#events).
- Updates the names of the SDK imports for the [Document Sandbox](./document-sandbox/communication/index.md) and the [Document API's SDK](./document-sandbox/document-apis/):

  **Document Sandbox SDK import**<br/>

  from:

  `import AddOnScriptSdk from "AddOnScriptSdk";`

  to:

  `import addOnSandboxSdk from "add-on-sdk-document-sandbox";`

  which also requires the following line to change in the example code to use the new reference:

  `const { runtime } = addOnSandboxSdk.instance; // runtime object provides direct access to the comm methods`

  **Express Document SDK Import (for accessing the Document APIs**<br/>

  from:

  `import { editor } from "express";`

  to:

  `import { editor } from "express-document-sdk";`

  **NOTE:** This includes the named imports for `utils` and `constants` modules as well if needed (ie: `import { editor, utils, constants } from "express-document-sdk"`).

- Updates the [`manifest.json` entry for the document sandbox script code reference](./manifest/index.md#entrypoints) from `script` to `documentSandbox`, as shown below:

  ```json
    "entryPoints": [
          {
              "type": "panel",
              "id": "panel1",
              "main": "index.html",
              "documentSandbox": "code.js"
          }
      ]
  ```

- [`apiProxy()`](./addonsdk/instance-runtime.md#apiproxy) now accepts `"documentSandbox"` as a parameter when referring to the entry point in the manifest where your document sandbox code resides, instead of `"script"`.
- The [`RuntimeType`](./addonsdk/addonsdk-constants.md) constant can now have a value of `"documentSandbox"` in lieu of `"script"`.

<InlineAlert slots="text" variant="warning"/>

**IMPORTANT:** The old import names will continue to be supported for a period of time to allow developers to migrate to the new import names, but we encourage you to update as soon as possible to avoid any future issues.

## 2023-11-28

### Updates

- The [Web API's in the Document Sandbox Reference](./document-sandbox/web/index.md) were updated to remove the timer methods which are no longer supported (ie: `setTimeout()`, `clearTimeout` and `setInterval()`, `clearInterval`).
- The [Document API References](./document-sandbox/document-apis/) were updated with the following additions and changes:

  **New Classes/Interfaces**<br/>

  - New [RestrictedItemList class](./document-sandbox/document-apis/classes/RestrictedItemList.md)
  - New [UnknownNode class](./document-sandbox/document-apis/classes/UnknownNode.md)
  - New [SolidColorShapeNode class](./document-sandbox/document-apis/classes/SolidColorShapeNode.md)
  - New [Point interface](./document-sandbox/document-apis/interfaces/Point.md)
  - New `queueAsyncEdit` method added to the [Editor](./document-sandbox/document-apis/classes/Editor.md) class.
  - Renames the [Constants](./document-sandbox/document-apis/enumerations/) to remove the `Value` suffix.

  **Updates to Node Classes**<br/>

The accessors and methods below were removed or replaced with new names in the [`Node` class](./document-sandbox/document-apis/classes/Node.md) and classes that extend it. Please refer to the [Document API References](./document-sandbox/document-apis/) specifically to learn more about each.

- Removes `absoluteRotation` accessor
- Removes `absoluteTransform` accessor
- Removes `relativeRotation` accessor
- Removes `relativeTransform` accessor
- Removes `translateX` accessor
- Removes `translateY` accessor
- Adds `rotation` accessor
- Adds `rotationInScreen` accessor
- Adds `transformMatrix` accessor
- Adds `translation` accessor
- Adds `setPositionInParent` method
- Adds `setRotationInParent` method

## 2023-11-27

Updated [Document API references](./document-sandbox/document-apis/) to include:

- [ComplexShapeNode class](./document-sandbox/document-apis/classes/ComplexShapeNode.md)
- [GridLayoutNode class](./document-sandbox/document-apis/classes/GridLayoutNode.md)
- [IStrokableNode interface](./document-sandbox/document-apis/interfaces/IStrokableNode.md)
- [FillRule constant](./document-sandbox/document-apis/enumerations/FillRule.md)

## 2023-11-6

- Added a [new tutorial section](../guides/learn/how_to/tutorials/) to the Getting Started guides, including a new ["Building your first add-on with the Document API" tutorial](../guides/learn/how_to/tutorials/grids-addon.md) by Davide Barranca.
- Updated the naming conventions from Script Runtime to Document Sandbox and Editor APIs to Adobe Express Document APIs. The Document Sandbox now includes the Communication APIs, Web APIs and the Document APIs.
- Updated sample code snippets to use the `addOnUISdk` import name (vs `AddOnSDK`) similar to what's generated in the templates for consistency.

## 2023-10-26

### Updates

New questions and answers added to the FAQ regarding Adobe's use of add-on data, where to file feature requests and more.

## 2023-10-10

### Updates

Updates to the [OAuth APIs](./addonsdk/app-oauth.md) to allow for a new optional `windowSize` parameter to be specified in the [`AuthorizationRequest`](./addonsdk/app-oauth.md#authorizationrequest) object and the [`AuthorizeWithOwnRedirectRequest`](./addonsdk/app-oauth.md#authorizewithownredirectrequest) to set the desired size of the authorization window.

## 2023-10-09

### Updates

Published new [Guidelines and requirements section](../guides/build/distribute/guidelines/); including [General guidelines](../guides/build/distribute/guidelines/general/), [Developer brand guidelines](../guides/build/distribute/guidelines/), [Monetization guidelines](../guides/build/distribute/guidelines/monetization.md) and [Generative AI guidelines](../guides/build/distribute/guidelines/genai/).

## 2023-10-03

### Updates

New versions of the CLI packages:

```json
  "@adobe-ccwebext/ccweb-add-on-manifest": "1.5.0"
  "@adobe-ccwebext/ccweb-add-on-core": "1.5.0"
  "@adobe-ccwebext/ccweb-add-on-ssl": "1.5.0"
  "@adobe-ccwebext/ccweb-add-on-analytics": "1.5.0"
  "@adobe-ccwebext/ccweb-add-on-developer-terms": "1.5.0"
  "@adobe-ccwebext/create-ccweb-add-on": "1.5.0"
  "@adobe-ccwebext/ccweb-add-on-scaffolder": "1.5.0"
  "@adobe-ccwebext/ccweb-add-on-scripts": "1.5.0"
  "@adobe-ccwebext/ccweb-add-on-sdk-types": "0.3.0"
```

which include:

- Updated templates for both iframe and document sandbox add-ons:

  - All new add-ons created (other than those based on javascript) use `spectrum-web-components` with the Express theme pre-set.
  - React-based templates include [`swc-react`](https://opensource.adobe.com/spectrum-web-components/using-swc-react/) setup.
  - The `javascript-with-editor-apis` template has been removed from the initial template selection in this version but replaced with the option from the CLI to [include the document sandbox](https://developer.adobe.com/express/add-ons/docs/references/document-sandbox/#cli-generated-script-runtime-add-on) when creating a new add-on.

- New type support for typescript based add-ons.
- Ability to recreate your SSL certificates.

#### Documentation updates

- Updated [document sandbox Reference docs](https://developer.adobe.com/express/add-ons/docs/references/document-sandbox/#cli-generated-script-runtime-add-on) to reflect the new CLI prompt to include document sandbox (vs the specific template).
- Updated [Getting Started guides](../guides/getting_started/) documentation and screenshots to reflect the **new Add-on Launchpad panel update** to the new **two-tab view** for "Discover" and "Your Add-ons".

## 2023-09-26

### Removed

- Removed the experimental APIs notes/warnings around the **Audio APIs and User APIs** since they **are now stable**.
- Removed references to the Dropbox sample since the [import-images-from-oauth](https://developer.adobe.com/express/add-ons/docs/samples/#import-images-using-oauth) contains the same functionality.

### Updated

- Updated the Express add-ons [introduction video](https://developer.adobe.com/express/add-ons/docs/guides/) with a newly created version.

## 2023-09-25

### Updates

The [Editor API references](https://developer.adobe.com/express-add-on-apis/docs/api/classes/Editor/) have been updated with additional descriptions and details as well as some new and modified APIs:

- Artboard now has a single fill only. **Note:** it's possible that all node types will move to this model in the near future.
- The `name` property is now only available on `PageNode`, not all node types.
- New `Node.locked` & `Context.selectionIncludingNonEditable` properties were added for the locking feature that recently shipped in Express.

<InlineAlert slots="text" variant="info"/>

If you're using the experimental Document Sandbox APIs in any add-ons currently, we encourage you to check the specific methods and objects you're using in these [updated references](https://developer.adobe.com/express-add-on-apis/docs/api/classes/Editor/) to discover anything new or changed.

## 2023-09-19

### Added

- New [iframe Sandbox Context guide](../guides/learn/platform_concepts/context.md) with details on the new `subdomain` support and CORS handling.
- How-to videos embedded in various guides to help visually show how to use the information in those sections.

### Updates

- **New Types Package Versions Released** <br/>

  - A new version `0.1.6` of the `@adobe-ccwebext/ccweb-add-on-sdk-types` package with the latest typings for the [`AddOnSDK` (iframe)](https://developer.adobe.com/express/add-ons/docs/references/addonsdk/), including new experimental APIs, as well as general improvements and bug fixes.
  - A new version `0.2.0` of the `@adobe-ccwebext/ccweb-add-on-sdk-types` package with the latest typings for the **document sandbox/Editor APIs**.

  **IMPORTANT**:
  Developers who are **NOT** using the [document sandbox/Editor APIs](https://developer.adobe.com/express/add-ons/docs/references/document-sandbox/) should update to their types package to `0.1.6` at minimum by changing the version of it to `@adobe-ccwebext/ccweb-add-on-sdk-types@0.1.6` in the `package.json`.

  The new types `0.2.0` types package will be used automatically for any new add-ons created. If you would like to update an existing add-on to the `0.2.0` version, you will need to update the `ccweb-add-on-sdk-typings.d.ts` file in your add-on with the content [here](https://github.com/adobe-ccwebext/ccweb-add-on-cli/blob/main/packages/wxp-sdk-typings/ccweb-add-on-sdk-typings.d.ts).

- [Performance guide](../guides/build/advanced-topics/performance.md) updates to include [**Task Manager**](../guides/build/advanced-topics/performance.md#task-manager) and [**Memory Consumption**](../guides/build/advanced-topics/performance.md#memory-consumption-monitoring) details for add-ons.
- [FAQ update](../guides/support/faq.md) for [`SharedArrayBuffer`](../guides/support/faq.md#is-sharedarraybuffer-supported).

## 2023-09-12

### Updates

- Added supported file types for import and export to the [FAQ](../guides/support/faq.md).

## 2023-09-07

### Updates

<del>

- The <a href="../references/document-sandbox/communication/index.md">Communication API</a> in the <a href="../references/document-sandbox/">document sandbox reference section</a> was updated to change the example code importing the SDK to a default import rather than a named import as it was previously:

  from:

  `import { AddOnSdkApi } from "AddOnSdkApi";`

  to:

  `import AddOnScriptSdk from "AddOnScriptSdk";`

  Note that you can now name the imported module whatever you'd like, but for simplicity in the examples, the name is kept the same. **Since these APIs are currently experimental, this change will not impact any in-production add-ons, _however_, it will require you to update any existing usage of these APIs in progress**.

</del>

- A **new 1.4.2 version of the CLI** was also released with an updated [`javascript-with-editor-apis` template](./document-sandbox/index.md) reflecting the default SDK import noted in the first bullet above. The new CLI version will install automatically when you create a new add-on, or you can update existing add-ons by changing the version of the `ccweb-add-on-scripts` in the `package.json` to `1.4.2`.
- Updated the [FAQ](../guides/support/faq.md) with details on Experimental APIs and suppported file types for exported content.

## 2023-09-05

### Added

Added new **Audio API** documentation. You can now import audio to the current Adobe Express document in two different methods:

1. Using the new [`addAudio()`](https://developer.adobe.com/express/add-ons/docs/references/addonsdk/app-document/#addaudio) method, which requires a [`MediaAttributes`](https://developer.adobe.com/express/add-ons/docs/references/addonsdk/app-document/#mediaattributes) object containing the `title` of the audio content.
2. Using [drag and drop](https://developer.adobe.com/express/add-ons/docs/references/addonsdk/addonsdk-app/#enabledragtodocument), and supplying the [`MediaAttributes`](https://developer.adobe.com/express/add-ons/docs/references/addonsdk/addonsdk-app/#mediaattributes) object in the [`DragCompletionData`](https://developer.adobe.com/express/add-ons/docs/references/addonsdk/addonsdk-app/#dragcompletiondata).

Please note, in both cases, the `MediaAttributes` object is required for audio content, but optional for video and image content. A new code sample will be supplied in the near future, but in the meantime, please refer to the example usage snippets provided in the [SDK Reference](https://developer.adobe.com/express/add-ons/docs/references/addonsdk/app-document/#addaudio) and [Implementing Common Use Cases Guide](https://developer.adobe.com/express/add-ons/docs/guides/develop/).

<!-- <InlineAlert slots="text" variant="warning"/>

**IMPORTANT:** The new Audio API's are currently ***experimental only*** and should not be used in any add-ons you will be distributing until they have been deemed stable. To try out these new APIs, you will first need to set the `experimentalApis` flag to `true` in the [`requirements`](../manifest/index.md#requirements) section of the `manifest.json`. -->

## 2023-08-31

### Added

Added new code sample to demonstrate how to use SWC-React and set theme properties in add-ons called **swc-react-theme-sampler** to the [Code Samples](https://developer.adobe.com/express/add-ons/docs/samples/#swc-react-theme-sampler).

### Updated

- Updated the [User Interface Guide](../guides/build/design/index.md) to add more notes around the recommended use of `swc-react` over React Spectrum and to point to the new sample mentioned above.

### Fixed

- Fixed bug in the [locale](./addonsdk/app-ui.md) example.

## 2023-08-29

- Added [`currentUser` API](../guides/learn/how_to/user_info.md) details and usage example to the [SDK References](https://developer.adobe.com/express/add-ons/docs/references/addonsdk/) and [Implementing Common Use Cases Guide](../guides/learn/how_to/index.md).
- Added a new [licensed-addon code sample](https://developer.adobe.com/express/add-ons/docs/samples.md#licensed-addon) to illustrate how to implement monetization by leveraging the current userid.
- Added [`devFlags` API](https://developer.adobe.com/express/add-ons/docs/references/addonsdk/app-devFlags) details, which can be used to simulate certain behavior during development.

## 2023-08-17

### Bugs and Fixes

- There's currently a bug where `addArtboard` could crash the application or corrupt the document if there's no `fill` specified on the artboard. _Please ensure you always add a fill in the same frame as the artboard creation until this issue is resolved_. Also note, when this bug is fixed, the `ArtboardNode` will accept a single `fill` object, rather than an `ItemList` of `fill`(s).

- Currently, in the `addPage` API, a new page is created, but the selected context is not changed to the newly added `artboard`. As a result, from a UI perspective, the user remains on the previous page. A change will be implemented this week which will change the default context to the `artboard` child of the newly added page. This results in actual navigation to the newly added page, and all new content which is added using the Editor APIs will be added to this page.

  **IMPORTANT:** We recommend that you **_only test the use of these experimental Editor APIs against non-essential documents_**, due to the potential for loss or corruption.

### Updates

- Premium Content handling details have been added to the [Implementing Common Use Cases Guide](../guides/learn/how_to/premium_content.md). Note the warning for ensuring that you include the specified `permissions` in the [`manifest.json`](./manifest/index.md#entrypointspermissionssandbox) to `allow-popups` and `allow-popups-to-escape-sandbox` to ensure the pricing page can be loaded when needed (and note the addition of the `renditionPreview` flag in the [`requirements`](./manifest/index.md#requirements) of the manifest when you want to allow premium content to be previewed).

## 2023-08-09

### Added

- Added new [references section](./document-sandbox/) for the document sandbox APIs.

### Important notes on document sandbox APIs (aka Document Sandbox)

- These APIs are experimental!
  - Do not test your add-ons on documents that you care about as these APIs are not currently considered stable.
  - Be sure to only use documented APIs when writing your add-ons. Use of undocumented APIs (which may be prefixed with an underscore, but not always) is not supported and may cause your add-on to fail or lead to document corruption. Visibility of a method or property is visible via `console.log` is not an indication of whether that field is supported or documented.
- Debugging & Console messages
  - You may see "Empty transaction not added to pendingTransaction" while running code in the document sandbox. You can ignore this for now.
  - You may see "Detected a possible stutter. Excessive ECS Frame duration of ## ms" in the console. You can ignore this for now.
  - If your script code has a syntax error, the console will log an unhelpful error message (similar to `Uncaught (in promise) at adobe-internal.js:49`). Your add-on panel UI will be visible and continue to be interactive, but it won't be able to communicate with the document sandbox, resulting in what feels like non-responsive UI (e.g., clicking doesn't trigger the expected action). You'll want to configure your editor to highlight any syntax editors so that you can be sure your code is at least syntactically correct before you save.
- Intermittent issues
  - Auto reload of the add-on when a change is detected sometimes fails to work properly. This can result in changes to the UI HTML not being reflected, but can also cause the connection between the panel UI and the document sandbox to not be properly initialized (your UI may appear to be unresponsive as a result). If you encounter this situation, manually reloading the add-on from the developer panel will usually resolve the issue. We're working on a fix.
  - It's occasionally possible to run into a race condition where the communications bridge between the two contexts (panel vs document sandbox) is not set up in time. If you interact with your panel UI immediately after it's reloaded, the click may appear do nothing instead of invoking your script code. We're working on a fix for this.
- Common pitfalls
  - If you split your work on a document over multiple frames, be sure to protect against reentrancy, otherwise you may end up corrupting the user's undo stack. You should disable elements on the panel UI that could allow the user to execute your code before it is complete and then re-enable those elements when the code is done. The issue will be fixed in a future release.
  - When setting up communication between your panel UI code and your script sandbox code, calling `apiProxy()` with the wrong argument will do nothing without providing any error feedback. If communication is not working, carefully double-check your UI code is requesting the `"script"` API proxy and your script sandbox code is requesting the `"panel"` API proxy.
- Unexpected behavior

  - If the user has a selection and your add-on creates new content, the selection is cleared. This will be addressed before release. An API will be added in the future that will allow you to change the selection to content your add-on creates.
  - When you add text content to a document, font substitution is not working correctly. This means that if you use Asian-language characters, the user may see square boxes instead. If the user were to type the content manually, however, they would see the correct rendering. This issue will be fixed before release.
  - Setting a blend mode on a media container node (e.g., after calling `editor.createImageContainer`) will be visually reflected, but doesn't currently update the "Blend mode" field in the property panel.
  - Setting rotation on an empty group is ignored. Always add content (children) to a group first, and then set its rotation.
  - When removing elements from a parent element, the element may continue to show in the Adobe Express layer stack. This will be addressed in the future. This can also occur if you call `clear()` to remove all children from an element as well as when using `removeFromParent()`.
  - Shape elements added to the document by users (via the Media tab) do not support fill or stroke properties at this time. Furthermore, you should generally avoid making changes to these shapes (they'll appear as group nodes), as this could corrupt the document. We'll add protections around this in an upcoming release.
  - While the API supports adding multiple strokes to elements, Express currently only supports editing the _first_ stroke added. If you want to change the stroke of an element, _remove_ the existing strokes and then add the new stroke so that the element continues to have a single stroke. For example:

    ```js
    element.strokes.clear();
    element.strokes.append(newStroke);
    ```

- Likely API changes
  - Creating colors is currently done via `utils.createColor()`. We're likely to change how you assign colors to objects, so bear this in mind as you use the experimental APIs. Note that this means you cannot just pass a plain JS object of the form `{red, green, blue}` to the Editor APIs — it must be a color created using `utils.createColor`.
  - Editor API constants may be renamed or may change how they are accessed.
  - Fills and strokes can only be assigned to a single parent element. If you try to append a fill from one element to another element, the fill will be _moved_ and not cloned (just like moving a scenenode object from one parent to another). This behavior may change in the future.
  - There is no support for `fetch` in the document sandbox environment. You can work around this by exposing a method from your panel that your script code can call that does the work of fetching remote content. In the future we may abstract this for you automatically.
  - The `strokes` API is likely to be modified so that it only supports a single stroke.
- Typings & Typescript
  - Typings and samples showing how to use Typescript will be available in a future release.

## 2023-08-01

### Added

- Added new properties to the manifest reference for `renditionPreview` in the [`requirements`](./manifest/index.md#requirements) section, and the `script` property to the [`entryPoints`](./manifest/index.md#entrypoints) section to support the new experimental [document sandbox APIs](./document-sandbox/).
- Added [`DisableDragToDocument`](./addonsdk/addonsdk-app.md#disabledragtodocument-type-definition) and [`dropCancelReason`](./addonsdk/addonsdk-app.md#dragendeventdata) support to the [`addonsdk.app`](./addonsdk/addonsdk-app.md) reference.

## 2023-07-11

### Added

- [UX Guidelines](../guides/build/design/ux_guidelines/introduction.md) are now available!
- A new [`requestedSize`](./addonsdk/app-document.md#jpgrenditionoptions) parameter can now be supplied as part of the JPG and PNG rendition options passed in when exporting content with the `createRenditions` method.
- A new [`clipboard` permission](./manifest/index.md#entrypointspermissions) can now be set with the `clipboard-write` value in the manifest to allow an add-on to write data to the clipboard.
- Information on [using fonts](../guides/build/design/ux_guidelines/visual_elements.md#typography).
- CORS / COEP header handling added to the [CORS guide](../guides/learn/platform_concepts/context.md#cors--coep-handling)

## 2023-06-08

### Added

- Initial release for the beta version of Adobe Express.<|MERGE_RESOLUTION|>--- conflicted
+++ resolved
@@ -22,16 +22,18 @@
 
 # Changelog
 
+## 2025-07-25
+
+### Added
+
+- Added few new HLAPI's like Clone/Duplicate node and Sub/SuperScript char style.
+
 ## 2025-07-11
 
 ### Added
 
-<<<<<<< HEAD
-Added few new HLAPI's like Clone/Duplicate node and Sub/SuperScript char style.
-=======
 - New [Markdown Parser add-on tutorial](../guides/learn/how_to/tutorials/markdown-parser-text-api.md) covering the Text API, while building from scratch an add-on capable of parsing Markdown files and converting them into rich text directly within an Adobe Express document.
 - New [Resize and Rescale Elements](../guides/learn/how_to/resize_rescale_elements.md) how-to guide, which covers the new Resize/Rescale APIs, and provides examples and code snippets.
->>>>>>> 7ecbe001
 
 ## 2025-06-19
 
