--- conflicted
+++ resolved
@@ -711,19 +711,11 @@
 
 ### Added
 
-<<<<<<< HEAD
-- [UX Guidelines](../guides/design/index.md) are now available!
-- A new [`requestedSize`](../references/addonsdk/app-document.md#jpgrenditionoptions) parameter can now be supplied as part of the JPG and PNG rendition options passed in when exporting content with the `createRenditions` method.
-- A new [`clipboard` permission](../references/manifest/index.md#entrypointspermissions) can now be set with the `clipboard-write` value in the manifest to allow an add-on to write data to the clipboard.
-- Information on [using fonts](../guides/design/implementation_guide.md#using-fonts).
-- CORS / COEP header handling added to the [CORS guide](../guides/develop/context.md#cors--coep-handling)
-=======
 -   [UX Guidelines](../guides/design/index.md) are now available!
 -   A new [`requestedSize`](../references/addonsdk/app-document.md#jpgrenditionoptions) parameter can now be supplied as part of the JPG and PNG rendition options passed in when exporting content with the `createRenditions` method.
 -   A new [`clipboard` permission](../references/manifest/index.md#entrypointspermissions) can now be set with the `clipboard-write` value in the manifest to allow an add-on to write data to the clipboard.
 -   Information on [using fonts](../guides/design/user_interface.md#using-fonts).
 -   CORS / COEP header handling added to the [CORS guide](../guides/develop/context.md#cors--coep-handling)
->>>>>>> 02fe7e7e
 
 ## 2023-06-08
 
