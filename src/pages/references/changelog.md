--- conflicted
+++ resolved
@@ -22,14 +22,13 @@
 
 # Changelog
 
-<<<<<<< HEAD
 ## 2025-05-27
 
 ### Added
 
 - 4 new Resize HLAPI's are added in [Node](./document-sandbox/document-apis/classes/Node.md) class as experimental.
 - [`TextNode()`](./document-sandbox/document-apis/classes/TextNode.md) is now an abstract base class, with two subclasses: StandaloneTextNode and ThreadedTextNode.  These exist mainly to capture the key difference that the allowed layout choices are not the same.  (Standalone text does not support “area text” layout, while Threaded text can only use “area text” layout).
-=======
+
 ## 2025-05-26
 
 ### Added
@@ -39,7 +38,6 @@
 ### Updates
 
 - [`@adobe-ccwebext/ccweb-add-on-sdk-types`](https://github.com/adobe/create-ccweb-add-on/releases): Type Definitions for the CLI have been updated to version `1.17.0`.
->>>>>>> a4bafa25
 
 ## 2025-05-16
 
