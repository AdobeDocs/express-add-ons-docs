--- conflicted
+++ resolved
@@ -191,12 +191,6 @@
   color: #fff !important;
 }
 
-<<<<<<< HEAD
-.code-playground-button {
-  /* margin: 0 auto !important; */
-  padding-top: 20px !important;
-  padding-bottom: 0 !important;
-=======
 .open-playground-button {
   padding: 10px 20px;
   border-radius: 20px;
@@ -212,5 +206,10 @@
   justify-content: center;
   align-items: center;
   margin: 20px 0;
->>>>>>> 3a60fddf
+}
+
+.code-playground-button-inline {
+  /* margin: 0 auto !important; */
+  padding-top: 20px !important;
+  padding-bottom: 0 !important;
 }