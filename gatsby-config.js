/*
 * Copyright 2020 Adobe. All rights reserved.
 * This file is licensed to you under the Apache License, Version 2.0 (the "License");
 * you may not use this file except in compliance with the License. You may obtain a copy
 * of the License at http://www.apache.org/licenses/LICENSE-2.0
 *
 * Unless required by applicable law or agreed to in writing, software distributed under
 * the License is distributed on an "AS IS" BASIS, WITHOUT WARRANTIES OR REPRESENTATIONS
 * OF ANY KIND, either express or implied. See the License for the specific language
 * governing permissions and limitations under the License.
 */
module.exports = {
  flags: {
    FAST_DEV: true,
  },
  pathPrefix: process.env.PATH_PREFIX || "/express/add-ons/docs/",
  siteMetadata: {
    pages: [
      {
        title: "Adobe Express Add-ons",
        path: "https://developer.adobe.com/express/add-ons",
      },
      {
        title: "Guides",
        path: "guides/index.md",
      },
      {
        title: "SDK References",
        path: "references/index.md",
      },
      {
        title: "Community",
        path: "https://developer.adobe.com/express/community",
      },
      {
        title: "Fund for Design",
        path: "https://developer.adobe.com/fund-for-design",
      },
    ],
    subPages: [
      {
        title: "Overview",
        path: "references/",
      },
      {
        title: "Add-on UI SDK",
        path: "references/addonsdk/",
        pages: [
          {
            title: "app",
            path: "references/addonsdk/addonsdk-app.md",
            pages: [
              {
                title: "currentUser",
                path: "references/addonsdk/app-current-user.md",
              },
              {
                title: "devFlags",
                path: "references/addonsdk/app-dev-flags.md",
              },
              {
                title: "document",
                path: "references/addonsdk/app-document.md",
              },
              {
                title: "oauth",
                path: "references/addonsdk/app-oauth.md",
              },
              {
                title: "ui",
                path: "references/addonsdk/app-ui.md",
              },
            ],
          },
          {
            title: "instance",
            path: "references/addonsdk/addonsdk-instance.md",
            pages: [
              {
                title: "clientStorage",
                path: "references/addonsdk/instance-client-storage.md",
              },
              {
                title: "manifest",
                path: "references/addonsdk/instance-manifest.md",
              },
              {
                title: "runtime",
                path: "references/addonsdk/instance-runtime.md",
                pages: [
                  {
                    title: "dialog",
                    path: "references/addonsdk/runtime-dialog.md",
                  },
                ],
              },
            ],
          },
          {
            title: "constants",
            path: "references/addonsdk/addonsdk-constants.md",
          },
        ],
      },
      {
        title: "Document Sandbox",
        path: "references/document-sandbox/",
        pages: [
          {
            title: "Communication APIs",
            path: "references/document-sandbox/communication/",
          },
          {
            title: "Web APIs",
            path: "references/document-sandbox/web/",
          },
          {
            title: "Document APIs",
            path: "references/document-sandbox/document-apis/",
            pages: [
              {
                title: "Classes",
                path: "references/document-sandbox/document-apis/classes/editor.md",
                pages: [
                  {
                    title: "AddOnData",
                    path: "references/document-sandbox/document-apis/classes/add-on-data.md",
                  },
                  {
                    title: "ArtboardList",
                    path: "references/document-sandbox/document-apis/classes/artboard-list.md",
                  },
                  {
                    title: "ArtboardNode",
                    path: "references/document-sandbox/document-apis/classes/artboard-node.md",
                  },
                  {
                    title: "AvailableFont",
                    path: "references/document-sandbox/document-apis/classes/available-font.md",
                  },
                  {
                    title: "BaseFont",
                    path: "references/document-sandbox/document-apis/classes/base-font.md",
                  },
                  {
                    title: "BaseNode",
                    path: "references/document-sandbox/document-apis/classes/base-node.md",
                  },
                  {
                    title: "ColorUtils",
                    path: "references/document-sandbox/document-apis/classes/color-utils.md",
                  },
                  {
                    title: "ComplexShapeNode",
                    path: "references/document-sandbox/document-apis/classes/complex-shape-node.md",
                  },
                  {
                    title: "Context",
                    path: "references/document-sandbox/document-apis/classes/context.md",
                  },
                  {
                    title: "Editor",
                    path: "references/document-sandbox/document-apis/classes/editor.md",
                  },
                  {
                    title: "EllipseNode",
                    path: "references/document-sandbox/document-apis/classes/ellipse-node.md",
                  },
                  {
                    title: "ExpressRootNode",
                    path: "references/document-sandbox/document-apis/classes/express-root-node.md",
                  },
                  {
                    title: "FillableNode",
                    path: "references/document-sandbox/document-apis/classes/fillable-node.md",
                  },
                  {
                    title: "Fonts",
                    path: "references/document-sandbox/document-apis/classes/fonts.md",
                  },
                  {
                    title: "GridCellNode",
                    path: "references/document-sandbox/document-apis/classes/grid-cell-node.md",
                  },
                  {
                    title: "GridLayoutNode",
                    path: "references/document-sandbox/document-apis/classes/grid-layout-node.md",
                  },
                  {
                    title: "GroupNode",
                    path: "references/document-sandbox/document-apis/classes/group-node.md",
                  },
                  {
                    title: "ImageRectangleNode",
                    path: "references/document-sandbox/document-apis/classes/image-rectangle-node.md",
                  },
                  {
                    title: "ItemList",
                    path: "references/document-sandbox/document-apis/classes/item-list.md",
                  },
                  {
                    title: "LineNode",
                    path: "references/document-sandbox/document-apis/classes/line-node.md",
                  },
                  {
                    title: "MediaContainerNode",
                    path: "references/document-sandbox/document-apis/classes/media-container-node.md",
                  },
                  {
                    title: "MediaRectangleNode",
                    path: "references/document-sandbox/document-apis/classes/media-rectangle-node.md",
                  },
                  {
                    title: "Node",
                    path: "references/document-sandbox/document-apis/classes/node.md",
                  },
                  {
                    title: "PageList",
                    path: "references/document-sandbox/document-apis/classes/page-list.md",
                  },
                  {
                    title: "PageNode",
                    path: "references/document-sandbox/document-apis/classes/page-node.md",
                  },
                  {
                    title: "PathNode",
                    path: "references/document-sandbox/document-apis/classes/path-node.md",
                  },
                  {
                    title: "ReadOnlyItemList",
                    path: "references/document-sandbox/document-apis/classes/read-only-item-list.md",
                  },
                  {
                    title: "RectangleNode",
                    path: "references/document-sandbox/document-apis/classes/rectangle-node.md",
                  },
                  {
                    title: "RestrictedItemList",
                    path: "references/document-sandbox/document-apis/classes/restricted-item-list.md",
                  },
                  {
                    title: "SolidColorShapeNode",
                    path: "references/document-sandbox/document-apis/classes/solid-color-shape-node.md",
                  },
                  {
                    title: "StandaloneTextNode",
                    path: "references/document-sandbox/document-apis/classes/standalone-text-node.md",
                  },
                  {
                    title: "StrokableNode",
                    path: "references/document-sandbox/document-apis/classes/strokable-node.md",
                  },
                  {
                    title: "StrokeShapeNode",
                    path: "references/document-sandbox/document-apis/classes/stroke-shape-node.md",
                  },
                  {
                    title: "TextContentModel",
                    path: "references/document-sandbox/document-apis/classes/text-content-model.md",
                  },
                  {
                    title: "TextNode",
                    path: "references/document-sandbox/document-apis/classes/text-node.md",
                  },
                  {
                    title: "ThreadedTextNode",
                    path: "references/document-sandbox/document-apis/classes/threaded-text-node.md",
                  },
                  {
                    title: "UnavailableFont",
                    path: "references/document-sandbox/document-apis/classes/unavailable-font.md",
                  },
                  {
                    title: "UnknownMediaRectangleNode",
                    path: "references/document-sandbox/document-apis/classes/unknown-media-rectangle-node.md",
                  },
                  {
                    title: "UnknownNode",
                    path: "references/document-sandbox/document-apis/classes/unknown-node.md",
                  },
                  {
                    title: "Viewport",
                    path: "references/document-sandbox/document-apis/classes/viewport.md",
                  },
                  {
                    title: "VisualNode",
                    path: "references/document-sandbox/document-apis/classes/visual-node.md",
                  },
                ],
              },
              {
                title: "Interfaces",
                path: "references/document-sandbox/document-apis/interfaces/area-text-layout.md",
                pages: [
                  {
                    title: "AreaTextLayout",
                    path: "references/document-sandbox/document-apis/interfaces/area-text-layout.md",
                  },
                  {
                    title: "AutoHeightTextLayout",
                    path: "references/document-sandbox/document-apis/interfaces/auto-height-text-layout.md",
                  },
                  {
                    title: "AutoWidthTextLayout",
                    path: "references/document-sandbox/document-apis/interfaces/auto-width-text-layout.md",
                  },
                  {
                    title: "BaseParagraphStyles",
                    path: "references/document-sandbox/document-apis/interfaces/base-paragraph-styles.md",
                  },
                  {
                    title: "BitmapImage",
                    path: "references/document-sandbox/document-apis/interfaces/bitmap-image.md",
                  },
                  {
                    title: "CharacterStyles",
                    path: "references/document-sandbox/document-apis/interfaces/character-styles.md",
                  },
                  {
                    title: "CharacterStylesInput",
                    path: "references/document-sandbox/document-apis/interfaces/character-styles-input.md",
                  },
                  {
                    title: "CharacterStylesRange",
                    path: "references/document-sandbox/document-apis/interfaces/character-styles-range.md",
                  },
                  {
                    title: "CharacterStylesRangeInput",
                    path: "references/document-sandbox/document-apis/interfaces/character-styles-range-input.md",
                  },
                  {
                    title: "Color",
                    path: "references/document-sandbox/document-apis/interfaces/color.md",
                  },
                  {
                    title: "ColorFill",
                    path: "references/document-sandbox/document-apis/interfaces/color-fill.md",
                  },
                  {
                    title: "ContainerNode",
                    path: "references/document-sandbox/document-apis/interfaces/container-node.md",
                  },
                  {
                    title: "Fill",
                    path: "references/document-sandbox/document-apis/interfaces/fill.md",
                  },
                  {
                    title: "IFillableNode",
                    path: "references/document-sandbox/document-apis/interfaces/i-fillable-node.md",
                  },
                  {
                    title: "IRectangularNode",
                    path: "references/document-sandbox/document-apis/interfaces/i-rectangular-node.md",
                  },
                  {
                    title: "IStrokableNode",
                    path: "references/document-sandbox/document-apis/interfaces/i-strokable-node.md",
                  },
                  {
                    title: "ListItem",
                    path: "references/document-sandbox/document-apis/interfaces/list-item.md",
                  },
                  {
                    title: "OrderedListStyleInput",
                    path: "references/document-sandbox/document-apis/interfaces/ordered-list-style-input.md",
                  },
                  {
                    title: "ParagraphStyles",
                    path: "references/document-sandbox/document-apis/interfaces/paragraph-styles.md",
                  },
                  {
                    title: "ParagraphStylesInput",
                    path: "references/document-sandbox/document-apis/interfaces/paragraph-styles-input.md",
                  },
                  {
                    title: "ParagraphStylesRange",
                    path: "references/document-sandbox/document-apis/interfaces/paragraph-styles-range.md",
                  },
                  {
                    title: "ParagraphStylesRangeInput",
                    path: "references/document-sandbox/document-apis/interfaces/paragraph-styles-range-input.md",
                  },
                  {
                    title: "Point",
                    path: "references/document-sandbox/document-apis/interfaces/Point.md",
                  },
                  {
                    title: "Rect",
                    path: "references/document-sandbox/document-apis/interfaces/rect.md",
                  },
                  {
                    title: "RectangleGeometry",
                    path: "references/document-sandbox/document-apis/interfaces/rectangle-geometry.md",
                  },
                  {
                    title: "Stroke",
                    path: "references/document-sandbox/document-apis/interfaces/stroke.md",
                  },
                  {
                    title: "StyleRange",
                    path: "references/document-sandbox/document-apis/interfaces/style-range.md",
                  },
                  {
                    title: "TextRange",
                    path: "references/document-sandbox/document-apis/interfaces/text-range.md",
                  },
                  {
                    title: "UnorderedListStyleInput",
                    path: "references/document-sandbox/document-apis/interfaces/unordered-list-style-input.md",
                  },
                  {
                    title: "UnsupportedTextLayout",
                    path: "references/document-sandbox/document-apis/interfaces/unsupported-text-layout.md",
                  },
                ],
              },
              {
                title: "Constants",
                path: "references/document-sandbox/document-apis/enumerations/arrow-head-type.md",
                pages: [
                  {
                    title: "ArrowHeadType",
                    path: "references/document-sandbox/document-apis/enumerations/arrow-head-type.md",
                  },
                  {
                    title: "BlendMode",
                    path: "references/document-sandbox/document-apis/enumerations/blend-mode.md",
                  },
                  {
                    title: "EditorEvent",
                    path: "references/document-sandbox/document-apis/enumerations/editor-event.md",
                  },
                  {
                    title: "FillRule",
                    path: "references/document-sandbox/document-apis/enumerations/fill-rule.md",
                  },
                  {
                    title: "FillType",
                    path: "references/document-sandbox/document-apis/enumerations/fill-type.md",
                  },
                  {
                    title: "OrderedListNumbering",
                    path: "references/document-sandbox/document-apis/namespaces/constants/enumerations/ordered-list-numbering.md",
                  },
                  {
                    title: "ParagraphListType",
                    path: "references/document-sandbox/document-apis/namespaces/constants/enumerations/paragraph-list-type.md",
                  },
                  {
                    title: "SceneNodeType",
                    path: "references/document-sandbox/document-apis/enumerations/scene-node-type.md",
                  },
                  {
                    title: "StrokePosition",
                    path: "references/document-sandbox/document-apis/enumerations/stroke-position.md",
                  },
                  {
                    title: "StrokeType",
                    path: "references/document-sandbox/document-apis/enumerations/stroke-type.md",
                  },
                  {
                    title: "TextAlignment",
                    path: "references/document-sandbox/document-apis/enumerations/text-alignment.md",
                  },
                  {
                    title: "TextLayout",
                    path: "references/document-sandbox/document-apis/enumerations/text-layout.md",
                  },
                  {
                    title: "TextScriptStyle",
                    path: "references/document-sandbox/document-apis/enumerations/text-script-style.md",
                  },
                  {
                    title: "VisualEffectType",
                    path: "references/document-sandbox/document-apis/enumerations/visual-effect-type.md",
                  },
                ],
              },
              {
                title: "Types",
                path: "references/document-sandbox/document-apis/type-aliases/editor-event-handler.md",
                pages: [
                  {
                    title: "EditorEventHandler",
                    path: "references/document-sandbox/document-apis/type-aliases/editor-event-handler.md",
                  },
                  {
                    title: "EventHandlerId",
                    path: "references/document-sandbox/document-apis/type-aliases/event-handler-id.md",
                  },
                  {
                    title: "Font",
                    path: "references/document-sandbox/document-apis/type-aliases/font.md",
                  },
                  {
                    title: "OrderedListStyle",
                    path: "references/document-sandbox/document-apis/type-aliases/ordered-list-style.md",
                  },
                  {
                    title: "SolidColorStrokeWithOptionalType",
                    path: "references/document-sandbox/document-apis/type-aliases/solid-color-stroke-with-optional-type.md",
                  },
                  {
                    title: "UnorderedListStyle",
                    path: "references/document-sandbox/document-apis/type-aliases/unordered-list-style.md",
                  },
                ],
              },
            ],
          },
        ],
      },
      {
        title: "Built-in UI Components",
        path: "references/ui-components/color-picker.md",
        pages: [
          {
            title: "Color Picker",
            path: "references/ui-components/color-picker.md",
          },
        ],
      },
      {
        title: "Manifest Schema",
        description: "Manifest schema",
        path: "references/manifest",
      },
      {
        title: "Changelog",
        description: "Changelog",
        path: "references/changelog.md",
      },
      {
        title: "Getting Started",
        path: "guides/index.md",
        header: true,
        pages: [
          {
            title: "Overview",
            path: "guides/index.md",
          },
          {
            title: "Developer Journey",
            path: "guides/getting-started/developer-journey.md",
          },
          {
            title: "Hello, World!",
            path: "guides/getting-started/hello-world.md",
          },
          {
            title: "Code Playground",
            path: "guides/getting-started/code-playground.md",
          },
          {
            title: "Local Development",
            path: "guides/getting-started/local-development/dev-tooling.md",
            pages: [
              {
                title: "Development tools",
                path: "guides/getting-started/local-development/dev-tooling.md",
              },
              {
                title: "Browser debugging",
                path: "guides/getting-started/local-development/browser.md",
              },
              {
                title: "VS Code debugging",
                path: "guides/getting-started/local-development/vs-code.md",
              },
            ],
          },
          {
            title: "What's new",
            path: "guides/getting-started/changelog.md",
          },
        ],
      },
      {
        title: "Learn",
        path: "guides/learn/how-to/index.md",
        header: true,
        pages: [
          {
            title: "How-to",
            path: "guides/learn/how-to/index.md",
            pages: [
              {
                title: "About",
                path: "guides/learn/how-to/index.md",
              },
              {
                title: "Authentication & Authorization",
                path: "guides/learn/how-to/oauth2.md",
                pages: [
                  {
                    title: "Use OAuth 2.0",
                    path: "guides/learn/how-to/oauth2.md",
                  },
                ],
              },
              {
                title: "Data & Environment",
                path: "guides/learn/how-to/local-data-management.md",
                pages: [
                  {
                    title: "Store Data",
                    path: "guides/learn/how-to/local-data-management.md",
                  },
                  {
                    title: "Theme & Locale",
                    path: "guides/learn/how-to/theme-locale.md",
                  },
                ],
              },
              {
                title: "UI & Interaction",
                path: "guides/learn/how-to/drag-and-drop.md",
                pages: [
                  {
                    title: "Use Drag & Drop",
                    path: "guides/learn/how-to/drag-and-drop.md",
                  },
                  {
                    title: "Use Modal Dialogs",
                    path: "guides/learn/how-to/modal-dialogs.md",
                  },
                ],
              },
              {
                title: "Use Design Elements",
                path: "guides/learn/how-to/use-text.md",
                pages: [
                  {
                    title: "Use Text",
                    path: "guides/learn/how-to/use-text.md",
                  },
                  {
                    title: "Use Geometry",
                    path: "guides/learn/how-to/use-geometry.md",
                  },
                  {
                    title: "Use Color",
                    path: "guides/learn/how-to/use-color.md",
                  },
                  {
                    title: "Use Images",
                    path: "guides/learn/how-to/use-images.md",
                  },
                  {
                    title: "Use Videos",
                    path: "guides/learn/how-to/use-videos.md",
                  },
                  {
                    title: "Use Audio",
                    path: "guides/learn/how-to/use-audio.md",
                  },
                  {
                    title: "Use PDF and PowerPoint",
                    path: "guides/learn/how-to/use-pdf-powerpoint.md",
                  },
                  {
                    title: "Group Elements",
                    path: "guides/learn/how-to/group-elements.md",
                  },
                  {
                    title: "Resize & Rescale Elements",
                    path: "guides/learn/how-to/resize-rescale-elements.md",
                  },
                  {
                    title: "Position Elements",
                    path: "guides/learn/how-to/position-elements.md",
                  },
                ],
              },
              {
                title: "Use Metadata",
                path: "guides/learn/how-to/document-metadata.md",
                pages: [
                  {
                    title: "Document",
                    path: "guides/learn/how-to/document-metadata.md",
                  },
                  {
                    title: "Page",
                    path: "guides/learn/how-to/page-metadata.md",
                  },
                  {
                    title: "Element",
                    path: "guides/learn/how-to/element-metadata.md",
                  },
                ],
              },
              {
                title: "Exporting & Output",
                path: "guides/learn/how-to/create-renditions.md",
                pages: [
                  {
                    title: "Create Renditions",
                    path: "guides/learn/how-to/create-renditions.md",
                  },
                  {
                    title: "Manage Premium Content",
                    path: "guides/learn/how-to/premium-content.md",
                  },
                ],
              },
              {
                title: "User Info",
                path: "guides/learn/how-to/user-info.md",
                pages: [
                  {
                    title: "Identify users",
                    path: "guides/learn/how-to/user-info.md",
                  },
                ],
              },
              {
                title: "Complete Projects",
                path: "guides/learn/how-to/tutorials/index.md",
                pages: [
                  {
                    title: "Document APIs",
                    path: "guides/learn/how-to/tutorials/grids-addon.md",
                  },
                  {
                    title: "Communication APIs",
                    path: "guides/learn/how-to/tutorials/stats-addon.md",
                  },
                  {
                    title: "Using Adobe Spectrum",
                    path: "guides/learn/how_to/tutorials/spectrum-workshop/",
                    pages: [
                      {
                        title:
                          "Basic JavaScript add-on with Spectrum Web Components",
                        path: "guides/learn/how_to/tutorials/spectrum-workshop/part1/",
                      },
                      {
                        title:
                          "React-based add-on with Spectrum Web Components",
                        path: "guides/learn/how_to/tutorials/spectrum-workshop/part2/",
                      },
                      {
                        title: "Tips & Troubleshooting",
                        path: "guides/learn/how_to/tutorials/spectrum-workshop/part3/",
                      },
                    ],
                  },
                  {
                    title: "Using Lit & TypeScript",
                    path: "guides/learn/how-to/tutorials/using-lit-typescript.md",
                  },
                ],
              },
            ],
          },
          {
            title: "Platform Concepts",
            path: "guides/learn/platform-concepts/context.md",
            pages: [
              {
<<<<<<< HEAD
                title: "Add-on iframe Context",
                path: "guides/learn/platform-concepts/context.md",
=======
                title: "Add-on Iframe Context",
                path: "guides/learn/platform_concepts/context.md",
>>>>>>> be69af1f
              },
              {
                title: "The Document API",
                path: "guides/learn/platform-concepts/document-api.md",
              },
            ],
          },
          {
            title: "Sample add-ons",
            path: "guides/learn/samples.md",
          },
        ],
      },
      {
        title: "Build",
        path: "guides/build/advanced-topics/frameworks-libraries-bundling.md",
        header: true,
        pages: [
          {
            title: "Advanced Topics",
            path: "guides/build/advanced-topics/frameworks-libraries-bundling.md",
            pages: [
              {
                title: "Frameworks, Libraries and Bundling",
                path: "guides/build/advanced-topics/frameworks-libraries-bundling.md",
              },
              {
                title: "Cross-origin Isolation Handling",
                path: "guides/build/advanced-topics/coi.md",
              },
              {
                title: "Performance Tips",
                path: "guides/build/advanced-topics/performance.md",
              },
            ],
          },
          {
            title: "Design",
            path: "guides/build/design/index.md",
            pages: [
              {
                title: "Overview",
                path: "guides/build/design/index.md",
              },
              {
                title: "UX Guidelines",
                path: "guides/build/design/ux-guidelines/introduction.md",
                pages: [
                  {
                    title: "Introduction",
                    path: "guides/build/design/ux-guidelines/introduction.md",
                  },
                  {
                    title: "Design Principles",
                    path: "guides/build/design/ux-guidelines/design-principles.md",
                  },
                  {
                    title: "Theming",
                    path: "guides/build/design/ux-guidelines/theming.md",
                  },
                  {
                    title: "Visual Elements",
                    path: "guides/build/design/ux-guidelines/visual-elements.md",
                  },
                  {
                    title: "Feedback & Messaging",
                    path: "guides/build/design/ux-guidelines/feedback-and-messaging.md",
                  },
                  // {
                  //   title: "Mobile UX",
                  //   path: "guides/build/design/ux-guidelines/mobile-ux.md",
                  // },
                  {
                    title: "Branding Guidelines & Distribution",
                    path: "guides/build/design/ux-guidelines/branding-guidelines.md",
                  },
                  {
                    title: "Resources & References",
                    path: "guides/build/design/ux-guidelines/resources-and-references.md",
                  },
                  {
                    title: "Changelog",
                    path: "guides/build/design/ux-guidelines/changelog.md",
                  },
                ],
              },
              {
                title: "Implementation guide",
                path: "guides/build/design/implementation-guide.md",
              },
              {
                title: "Best practices",
                path: "guides/build/design/best_practices.md",
              },
            ],
          },
          {
            title: "Distribute",
            path: "guides/build/distribute/index.md",
            pages: [
              {
                title: "Overview",
                path: "guides/build/distribute/",
              },
              {
                title: "Our review process",
                path: "guides/build/distribute/review_process/",
              },
              {
                title: "Creating a private link",
                path: "guides/build/distribute/private-dist.md",
              },
              {
                title: "Creating a public listing",
                path: "guides/build/distribute/public-dist.md",
              },
              {
                title: "Guidelines and requirements",
                path: "guides/build/distribute/guidelines",
                pages: [
                  {
                    title: "General guidelines",
                    path: "guides/build/distribute/guidelines/general/",
                    pages: [
                      {
                        title: "Your listing metadata",
                        path: "guides/build/distribute/guidelines/general/listing.md",
                      },
                      {
                        title: "Content",
                        path: "guides/build/distribute/guidelines/general/content.md",
                      },
                      {
                        title: "User interface",
                        path: "guides/build/distribute/guidelines/general/user-interface.md",
                      },
                      {
                        title: "Performance",
                        path: "guides/build/distribute/guidelines/general/performance.md",
                      },
                      {
                        title: "Usability",
                        path: "guides/build/distribute/guidelines/general/usability.md",
                      },
                      {
                        title: "Security",
                        path: "guides/build/distribute/guidelines/general/security.md",
                      },
                      {
                        title: "Features",
                        path: "guides/build/distribute/guidelines/general/features.md",
                      },
                      {
                        title: "Authenticating users",
                        path: "guides/build/distribute/guidelines/general/auth.md",
                      },
                      {
                        title: "Accessibility",
                        path: "guides/build/distribute/guidelines/general/accessibility.md",
                      },
                      {
                        title: "Compatibility",
                        path: "guides/build/distribute/guidelines/general/compatibility.md",
                      },
                      {
                        title: "Edge cases",
                        path: "guides/build/distribute/guidelines/general/edge-case.md",
                      },
                    ],
                  },
                  {
                    title: "Developer brand guidelines",
                    path: "guides/build/distribute/guidelines/brand-guidelines.md",
                  },
                  {
                    title: "Monetization guidelines",
                    path: "guides/build/distribute/guidelines/monetization.md",
                  },

                  {
                    title: "Generative AI guidelines",
                    path: "guides/build/distribute/guidelines/genai/",
                    pages: [
                      {
                        title: "Overview",
                        path: "guides/build/distribute/guidelines/genai/",
                      },
                      {
                        title: "Requirements",
                        path: "guides/build/distribute/guidelines/genai/requirements",
                      },
                      {
                        title: "Recommendations",
                        path: "guides/build/distribute/guidelines/genai/recommendations",
                      },
                    ],
                  },
                ],
              },
              {
                title: "Rejections",
                path: "guides/build/distribute/rejections.md",
              },
            ],
          },
        ],
      },
      {
        title: "Support",
        path: "guides/support/faq.md",
        header: true,
        pages: [
          {
            title: "FAQs",
            path: "guides/support/faq.md",
          },
          {
            title: "Community Resources",
            path: "https://developer.adobe.com/express/community",
          },
        ],
      },

      // {
      //   title: "Troubleshoot",
      //   path: "resources/faq.md",
      //   pages: [
      //     {
      //       title: "FAQs",
      //       path: "resources/faq.md",
      //     },
      //   ],
      // },
    ],
  },
  plugins: [`@adobe/gatsby-theme-aio`],
};<|MERGE_RESOLUTION|>--- conflicted
+++ resolved
@@ -759,13 +759,8 @@
             path: "guides/learn/platform-concepts/context.md",
             pages: [
               {
-<<<<<<< HEAD
-                title: "Add-on iframe Context",
-                path: "guides/learn/platform-concepts/context.md",
-=======
                 title: "Add-on Iframe Context",
                 path: "guides/learn/platform_concepts/context.md",
->>>>>>> be69af1f
               },
               {
                 title: "The Document API",
