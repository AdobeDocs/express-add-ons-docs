--- conflicted
+++ resolved
@@ -436,70 +436,10 @@
                         path: "guides/design/best_practices.md",
                     },
                 ],
-<<<<<<< HEAD
-              },
-              {
-                title: "Concepts",
-                path: "references/document-sandbox/document-apis/concepts/index.md",
-              },
-            ],
-          },
-        ],
-      },
-      {
-        title: "Manifest Schema",
-        description: "Manifest schema",
-        path: "references/manifest",
-      },
-      {
-        title: "Changelog",
-        path: "references/changelog.md",
-      },
-      {
-        title: "Overview",
-        path: "guides/",
-      },
-      {
-        title: "Getting started",
-        path: "guides/getting_started",
-        pages: [
-          {
-            title: "Overview",
-            path: "guides/getting_started",
-          },
-          {
-            title: "Quickstart",
-            path: "guides/getting_started/quickstart.md",
-          },
-          {
-            title: "Development tools",
-            path: "guides/getting_started/dev_tooling.md",
-          },
-          {
-            title: "Code Playground",
-            path: "guides/getting_started/code_playground.md",
-          },
-          {
-            title: "Tutorials",
-            path: "guides/tutorials/",
-            pages: [
-              {
-                title: "Document APIs",
-                path: "guides/tutorials/grids-addon",
-              },
-              {
-                title: "Communication APIs",
-                path: "guides/tutorials/stats-addon",
-              },
-              {
-                title: "Using Adobe Spectrum",
-                path: "guides/tutorials/spectrum-workshop/",
-=======
             },
             {
                 title: "Develop",
                 path: "guides/develop/index.md",
->>>>>>> 1a742c4f
                 pages: [
                     {
                         title: "Overview",
