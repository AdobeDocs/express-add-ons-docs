--- conflicted
+++ resolved
@@ -378,16 +378,9 @@
                   },
                   {
                     title: "Point",
-                    path: "references/document-sandbox/document-apis/interfaces/point.md",
-                  },
-                  {
-<<<<<<< HEAD
-                    title: "PointTextLayout",
-                    path: "references/document-sandbox/document-apis/interfaces/point-text-layout.md",
-                  },
-                  {
-=======
->>>>>>> 0c97d0b5
+                    path: "references/document-sandbox/document-apis/interfaces/Point.md",
+                  },
+                  {
                     title: "Rect",
                     path: "references/document-sandbox/document-apis/interfaces/rect.md",
                   },
